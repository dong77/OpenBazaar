import connection
from dht import DHT
from protocol import hello_request
from protocol import hello_response
from protocol import goodbye
from protocol import proto_response_pubkey
from urlparse import urlparse
from zmq.eventloop import ioloop
from zmq.eventloop.ioloop import PeriodicCallback
from collections import defaultdict
from pprint import pformat
from pybitcointools.main import privkey_to_pubkey
from pybitcointools.main import privtopub
from pybitcointools.main import random_key
from crypto_util import pubkey_to_pyelliptic
from pysqlcipher.dbapi2 import OperationalError, DatabaseError
import gnupg
import xmlrpclib
import logging
import pyelliptic as ec
import json
import traceback
from threading import Thread
import obelisk
import network_util
import random
import hashlib


ioloop.install()


class TransportLayer(object):
    # Transport layer manages a list of peers
    def __init__(self, market_id, my_ip, my_port, my_guid, nickname=None):

        self.peers = {}
        self.callbacks = defaultdict(list)
        self.timeouts = []
        self.port = my_port
        self.ip = my_ip
        self.guid = my_guid
        self.market_id = market_id
        self.nickname = nickname
        self.handler = None
<<<<<<< HEAD
        self.uri = network_util.get_peer_url(self.ip, self.port)
        self.listener = None
=======

        # Create one ZeroMQ context to be reused and reduce overhead
        self.ctx = zmq.Context()

        try:
            socket.inet_pton(socket.AF_INET6, my_ip)
            my_uri = 'tcp://[%s]:%s' % (self.ip, self.port)
        except (socket.error, ValueError):
            my_uri = 'tcp://%s:%s' % (self.ip, self.port)
        self.uri = my_uri
>>>>>>> 75a7901d

        self.log = logging.getLogger(
            '[%s] %s' % (market_id, self.__class__.__name__)
        )

    def start_listener(self):
        self.listener = connection.PeerListener(self.ip, self.port, self._on_raw_message)
        self.listener.listen()

    def add_callbacks(self, callbacks):
        for section, callback in callbacks:
            self.callbacks[section] = []
            self.add_callback(section, callback)

    def set_websocket_handler(self, handler):
        self.handler = handler

    def add_callback(self, section, callback):
        if callback not in self.callbacks[section]:
            self.callbacks[section].append(callback)

    def trigger_callbacks(self, section, *data):

        # Run all callbacks in specified section
        for cb in self.callbacks[section]:
            cb(*data)

        # Run all callbacks registered under the 'all' section. Don't duplicate
        # calls if the specified section was 'all'.
        if not section == 'all':
            for cb in self.callbacks['all']:
                cb(*data)

    def get_profile(self):
        return hello_request({'uri': self.uri})

<<<<<<< HEAD
=======
    def listen(self, pubkey):
        self.log.info("Listening at: %s:%s" % (self.ip, self.port))
        self.socket = self.ctx.socket(zmq.REP)

        if network_util.is_loopback_addr(self.ip):
            try:
                # we are in local test mode so bind that socket on the
                # specified IP
                self.socket.bind(self.uri)
            except Exception as e:
                error_message = "\n\nTransportLayer.listen() error!!!: "
                error_message += "Could not bind socket to " + self.uri
                error_message += " (" + str(e) + ")"
                import platform
                if platform.system() == 'Darwin':
                    error_message += "\n\nPerhaps you have not added a "\
                                     "loopback alias yet.\n"
                    error_message += "Try this on your terminal and restart "\
                                     "OpenBazaar in development mode again:\n"
                    error_message += "\n\t$ sudo ifconfig lo0 alias 127.0.0.2"
                    error_message += "\n\n"
                raise Exception(error_message)

        else:
            try:
                socket.inet_pton(socket.AF_INET6, self.ip)
                self.socket.ipv6 = True
                self.socket.bind('tcp://[*]:%s' % self.port)
            except (AttributeError, socket.error, ValueError):
                self.socket.bind('tcp://*:%s' % self.port)

        self.stream = zmqstream.ZMQStream(
            self.socket, io_loop=ioloop.IOLoop.current()
        )

        def handle_recv(message):
            for msg in message:
                self._on_raw_message(msg)
            self.stream.send(
                json.dumps({
                    'type': 'ok',
                    'senderGUID': self.guid,
                    'pubkey': pubkey,
                    'senderNick': self.nickname
                })
            )

        self.stream.on_recv(handle_recv)

>>>>>>> 75a7901d
    def closed(self, *args):
        self.log.info("client left")

    def _init_peer(self, msg):
        uri = msg['uri']

        if uri not in self.peers:
            self.peers[uri] = connection.PeerConnection(self, uri)

    def remove_peer(self, uri, guid):
        self.log.info("Removing peer %s", uri)
        ip = urlparse(uri).hostname
        port = urlparse(uri).port
        if (ip, port, guid) in self.shortlist:
            self.shortlist.remove((ip, port, guid))

        self.log.info('Removed')

        # try:
        # del self.peers[uri]
        # msg = {
        # 'type': 'peer_remove',
        # 'uri': uri
        #     }
        #     self.trigger_callbacks(msg['type'], msg)
        #
        # except KeyError:
        #     self.log.info("Peer %s was already removed", uri)

    def send(self, data, send_to=None, callback=lambda msg: None):

        self.log.info("Outgoing Data: %s %s" % (data, send_to))
        data['senderNick'] = self.nickname

        # Directed message
        if send_to is not None:
            peer = self.dht.routingTable.getContact(send_to)
            # self.log.debug(
            #     '%s %s %s' % (peer.guid, peer.address, peer.pub)
            # )
            peer.send(data, callback=callback)
            return

        else:
            # FindKey and then send

            for peer in self.dht.activePeers:
                try:
                    data['senderGUID'] = self.guid
                    data['pubkey'] = self.pubkey
                    # if peer.pub:
                    #    peer.send(data, callback)
                    # else:
                    print 'test %s' % peer

                    def cb(msg):
                        print msg
                    peer.send(data, cb)

                except:
                    self.log.info("Error sending over peer!")
                    traceback.print_exc()

    def broadcast_goodbye(self):
        self.log.info("Broadcast goodbye")
        msg = goodbye({'uri': self.uri})
        self.send(msg)

    def _on_message(self, msg):

        # here goes the application callbacks
        # we get a "clean" msg which is a dict holding whatever
        self.log.info("[On Message] Data received: %s" % msg)

        # if not self.routingTable.getContact(msg['senderGUID']):
        # Add to contacts if doesn't exist yet
        # self._addCryptoPeer(msg['uri'], msg['senderGUID'], msg['pubkey'])
        if msg['type'] != 'ok':
            self.trigger_callbacks(msg['type'], msg)

    def _on_raw_message(self, msg):
        msg_type = msg.get('type')
        if msg_type == 'hello_request' and msg.get('uri'):
            self._init_peer(msg)
        else:
            self._on_message(msg)

    def valid_peer_uri(self, uri):
        try:
            [_, self_addr, _] = network_util.uri_parts(self.uri)
            [other_protocol, other_addr, other_port] = \
                network_util.uri_parts(uri)
        except RuntimeError:
            return False

        if not network_util.is_valid_protocol(other_protocol) \
                or not network_util.is_valid_port(other_port):
            return False

        if network_util.is_private_ip_address(self_addr):
            if not network_util.is_private_ip_address(other_addr):
                self.log.warning((
                    'Trying to connect to external '
                    'network with a private ip address.'
                ))
        else:
            if network_util.is_private_ip_address(other_addr):
                return False

        return True

    def shutdown(self):
        if self.listener is not None:
            self.listener.stop()


class CryptoTransportLayer(TransportLayer):

    def __init__(self, my_ip, my_port, market_id, db, bm_user=None, bm_pass=None,
                 bm_port=None, seed_mode=0, dev_mode=False, disable_ip_update=False):

        self.log = logging.getLogger(
            '[%s] %s' % (market_id, self.__class__.__name__)
        )
        requests_log = logging.getLogger("requests")
        requests_log.setLevel(logging.WARNING)

        # Connect to database
        self.db = db

        self.bitmessage_api = None
        if (bm_user, bm_pass, bm_port) != (None, None, None):
            if not self._connect_to_bitmessage(bm_user, bm_pass, bm_port):
                self.log.info('Bitmessage not installed or started')

        self.market_id = market_id
        self.nick_mapping = {}
        self.uri = network_util.get_peer_url(my_ip, my_port)
        self.ip = my_ip
        self.nickname = ""
        self._dev_mode = dev_mode

        # Set up
        self._setup_settings()

        self.dht = DHT(self, self.market_id, self.settings, self.db)

        # self._myself = ec.ECC(pubkey=self.pubkey.decode('hex'),
        #                       privkey=self.secret.decode('hex'),
        #                       curve='secp256k1')

        TransportLayer.__init__(self, market_id, my_ip, my_port,
                                self.guid, self.nickname)

        self.start_listener()

        if seed_mode == 0 and not dev_mode and not disable_ip_update:
            self.start_ip_address_checker()

    def start_listener(self):
        self.add_callbacks([('hello', self._ping),
                            ('findNode', self._find_node),
                            ('findNodeResponse', self._find_node_response),
                            ('store', self._store_value)])

        self.listener = connection.CryptoPeerListener(
            self.ip, self.port, self.pubkey, self.secret, self._on_message)

        self.listener.set_ok_msg({
                    'type': 'ok',
                    'senderGUID': self.guid,
                    'pubkey': self.pubkey,
                    'senderNick': self.nickname
                })
        self.listener.listen()

    def start_ip_address_checker(self):
        '''Checks for possible public IP change'''
        self.caller = PeriodicCallback(self._ip_updater_periodic_callback, 5000, ioloop.IOLoop.instance())
        self.caller.start()

    def _ip_updater_periodic_callback(self):
        new_ip = network_util.get_my_ip()
        if not new_ip or new_ip == self.ip:
            return

        if self.listener is not None:
            self.listener.set_ip_address(new_ip)

        self.dht._iterativeFind(self.guid, [], 'findNode')

    def save_peer_to_db(self, peer_tuple):
        uri = peer_tuple[0]
        pubkey = peer_tuple[1]
        guid = peer_tuple[2]
        nickname = peer_tuple[3]

        # Update query
        self.db.deleteEntries("peers", {"uri": uri, "guid": guid}, "OR")
        # if len(results) > 0:
        #     self.db.updateEntries("peers", {"id": results[0]['id']}, {"market_id": self.market_id, "uri": uri, "pubkey": pubkey, "guid": guid, "nickname": nickname})
        # else:
        if guid is not None:
            self.db.insertEntry("peers", {
                "uri": uri,
                "pubkey": pubkey,
                "guid": guid,
                "nickname": nickname,
                "market_id": self.market_id
            })

    def _connect_to_bitmessage(self, bm_user, bm_pass, bm_port):
        # Get bitmessage going
        # First, try to find a local instance
        result = False
        try:
            self.log.info('[_connect_to_bitmessage] Connecting to Bitmessage on port %s' % bm_port)
            self.bitmessage_api = xmlrpclib.ServerProxy("http://{}:{}@localhost:{}/".format(bm_user, bm_pass, bm_port), verbose=0)
            result = self.bitmessage_api.add(2, 3)
            self.log.info("[_connect_to_bitmessage] Bitmessage API is live: %s", result)
        # If we failed, fall back to starting our own
        except Exception as e:
            self.log.info("Failed to connect to bitmessage instance: {}".format(e))
            self.bitmessage_api = None
            # self._log.info("Spawning internal bitmessage instance")
            # # Add bitmessage submodule path
            # sys.path.insert(0, os.path.join(
            #     os.path.dirname(__file__), '..', 'pybitmessage', 'src'))
            # import bitmessagemain as bitmessage
            # bitmessage.logger.setLevel(logging.WARNING)
            # bitmessage_instance = bitmessage.Main()
            # bitmessage_instance.start(daemon=True)
            # bminfo = bitmessage_instance.getApiAddress()
            # if bminfo is not None:
            #     self._log.info("Started bitmessage daemon at %s:%s".format(
            #         bminfo['address'], bminfo['port']))
            #     bitmessage_api = xmlrpclib.ServerProxy("http://{}:{}@{}:{}/".format(
            #         bm_user, bm_pass, bminfo['address'], bminfo['port']))
            # else:
            #     self._log.info("Failed to start bitmessage dameon")
            #     self._bitmessage_api = None
        return result

    def _checkok(self, msg):
        self.log.info('Check ok')

    def get_guid(self):
        return self.guid

    def get_dht(self):
        return self.dht

    def get_bitmessage_api(self):
        return self.bitmessage_api

    def get_market_id(self):
        return self.market_id

    # def get_myself(self):
    #     return self._myself

    def _ping(self, msg):

        self.log.info('Pinged %s ' % json.dumps(msg, ensure_ascii=False))
        #
        # pinger = CryptoPeerConnection(self, msg['uri'], msg['pubkey'], msg['senderGUID'])
        # pinger.send_raw(json.dumps(
        #     {"type": "hello_response",
        #      "senderGUID": self.guid,
        #      "uri": self.uri,
        #      "senderNick": self.nickname,
        #      "pubkey": self.pubkey,
        #     }))

    def _store_value(self, msg):
        self.dht._on_storeValue(msg)

    def _find_node(self, msg):
        self.dht.on_find_node(msg)

    def _find_node_response(self, msg):
        self.dht.on_findNodeResponse(self, msg)

    def _setup_settings(self):

        try:
            self.settings = self.db.selectEntries("settings", {"market_id": self.market_id})
        except (OperationalError, DatabaseError) as e:
            print e
            raise SystemExit("database file %s corrupt or empty - cannot continue" % self.db.db_path)

        if len(self.settings) == 0:
            self.settings = {"market_id": self.market_id, "welcome": "enable"}
            self.db.insertEntry("settings", self.settings)
        else:
            self.settings = self.settings[0]

        # Generate PGP key during initial setup or if previous PGP gen failed
        if not ('PGPPubKey' in self.settings and self.settings["PGPPubKey"]):
            try:
                self.log.info('Generating PGP keypair. This may take several minutes...')
                print 'Generating PGP keypair. This may take several minutes...'
                gpg = gnupg.GPG()
                input_data = gpg.gen_key_input(key_type="RSA",
                                               key_length=2048,
                                               name_email='gfy@gfy.com',
                                               name_comment="Autogenerated by Open Bazaar",
                                               passphrase="P@ssw0rd")
                assert input_data is not None
                key = gpg.gen_key(input_data)
                assert key is not None

                pubkey_text = gpg.export_keys(key.fingerprint)
                newsettings = {"PGPPubKey": pubkey_text, "PGPPubkeyFingerprint": key.fingerprint}
                self.db.updateEntries("settings", {"market_id": self.market_id}, newsettings)
                self.settings.update(newsettings)

                self.log.info('PGP keypair generated.')
            except Exception as e:
                self.log.error("Encountered a problem with GPG: %s" % e)
                raise SystemExit("Encountered a problem with GPG: %s" % e)

        if not ('pubkey' in self.settings and self.settings['pubkey']):
            # Generate Bitcoin keypair
            self._generate_new_keypair()

        if not ('nickname' in self.settings and self.settings['nickname']):
            newsettings = {'nickname': 'Default'}
            self.db.updateEntries('settings', {"market_id": self.market_id}, newsettings)
            self.settings.update(newsettings)

        self.nickname = self.settings['nickname'] if 'nickname' in self.settings else ""
        self.secret = self.settings['secret'] if 'secret' in self.settings else ""
        self.pubkey = self.settings['pubkey'] if 'pubkey' in self.settings else ""
        self.privkey = self.settings.get('privkey')
        self.btc_pubkey = privkey_to_pubkey(self.privkey)
        self.guid = self.settings['guid'] if 'guid' in self.settings else ""
        self.sin = self.settings['sin'] if 'sin' in self.settings else ""
        self.bitmessage = self.settings['bitmessage'] if 'bitmessage' in self.settings else ""

        if not ('bitmessage' in self.settings and self.settings['bitmessage']):
            # Generate Bitmessage address
            if self.bitmessage_api is not None:
                self._generate_new_bitmessage_address()

        self._myself = ec.ECC(
            pubkey=pubkey_to_pyelliptic(self.pubkey).decode('hex'),
            raw_privkey=self.secret.decode('hex'),
            curve='secp256k1'
        )

        self.log.debug('Retrieved Settings: \n%s', pformat(self.settings))

    def _generate_new_keypair(self):
        secret = str(random.randrange(2 ** 256))
        self.secret = hashlib.sha256(secret).hexdigest()
        self.pubkey = privtopub(self.secret)
        self.privkey = random_key()
        print 'PRIVATE KEY: ', self.privkey
        self.btc_pubkey = privtopub(self.privkey)
        print 'PUBLIC KEY: ', self.btc_pubkey

        # Generate SIN
        sha_hash = hashlib.sha256()
        sha_hash.update(self.pubkey)
        ripe_hash = hashlib.new('ripemd160')
        ripe_hash.update(sha_hash.digest())

        self.guid = ripe_hash.digest().encode('hex')
        self.sin = obelisk.EncodeBase58Check('\x0F\x02%s' + ripe_hash.digest())

        newsettings = {
            "secret": self.secret,
            "pubkey": self.pubkey,
            "privkey": self.privkey,
            "guid": self.guid,
            "sin": self.sin
        }
        self.db.updateEntries("settings", {"market_id": self.market_id}, newsettings)
        self.settings.update(newsettings)

    def _generate_new_bitmessage_address(self):
        # Use the guid generated previously as the key
        self.bitmessage = self.bitmessage_api.createRandomAddress(
            self.guid.encode('base64'),
            False,
            1.05,
            1.1111
        )
        newsettings = {"bitmessage": self.bitmessage}
        self.db.updateEntries("settings", {"market_id": self.market_id}, newsettings)
        self.settings.update(newsettings)

    def join_network(self, seed_peers=None, callback=lambda msg: None):
        if seed_peers is None:
            seed_peers = []

        self.log.info('Joining network')

        known_peers = []

        # Connect up through seed servers
        for idx, seed in enumerate(seed_peers):
            seed_peers[idx] = network_util.get_peer_url(seed, "12345")

        # Connect to persisted peers
        db_peers = self.get_past_peers()

        known_peers = list(set(seed_peers)) + list(set(db_peers))

        self.connect_to_peers(known_peers)

        # TODO: This needs rethinking. Normally we can search for ourselves
        #       but because we are not connected to them quick enough this
        #       will always fail. Need @gubatron to review
        # Populate routing table by searching for self
        # if len(known_peers) > 0:
        #     self.search_for_my_node()

        if callback is not None:
            callback('Joined')

    def get_past_peers(self):
        peers = []
        result = self.db.selectEntries("peers", {"market_id": self.market_id})
        for peer in result:
            peers.append(peer['uri'])
        return peers

    def search_for_my_node(self):
        print 'Searching for myself'
        self.dht._iterativeFind(self.guid, self.dht.knownNodes, 'findNode')

    def connect_to_peers(self, known_peers):
        for known_peer in known_peers:
            t = Thread(target=self.dht.add_peer, args=(self, known_peer,))
            t.start()

    def get_crypto_peer(self, guid=None, uri=None, pubkey=None, nickname=None,
                        callback=None):
        if guid == self.guid:
            self.log.error('Cannot get CryptoPeerConnection for your own node')
            return

        self.log.debug('Getting CryptoPeerConnection' +
                       '\nGUID:%s\nURI:%s\nPubkey:%s\nNickname:%s' %
                       (guid, uri, pubkey, nickname))

        return connection.CryptoPeerConnection(self,
                                               uri,
                                               pubkey,
                                               guid=guid,
                                               nickname=nickname)

    def addCryptoPeer(self, peer_to_add):

        foundOutdatedPeer = False
        for idx, peer in enumerate(self.dht.activePeers):

            if (peer.address, peer.guid, peer.pub) == \
               (peer_to_add.address, peer_to_add.guid, peer_to_add.pub):
                self.log.info('Found existing peer, not adding.')
                return

            if peer.guid == peer_to_add.guid or \
               peer.pub == peer_to_add.pub or \
               peer.address == peer_to_add.address:

                foundOutdatedPeer = True
                self.log.info('Found an outdated peer')

                # Update existing peer
                self.activePeers[idx] = peer_to_add
                self.dht.add_peer(self,
                                  peer_to_add.address,
                                  peer_to_add.pub,
                                  peer_to_add.guid,
                                  peer_to_add.nickname)

        if not foundOutdatedPeer and peer_to_add.guid != self.guid:
            self.log.info('Adding crypto peer at %s' % peer_to_add.nickname)
            self.dht.add_peer(self,
                              peer_to_add.address,
                              peer_to_add.pub,
                              peer_to_add.guid,
                              peer_to_add.nickname)

    def get_profile(self):
        peers = {}

        self.settings = self.db.selectEntries("settings", {"market_id": self.market_id})[0]
        for uri, peer in self.peers.iteritems():
            if peer.pub:
                peers[uri] = peer.pub.encode('hex')
        return {'uri': self.uri,
                'pub': self._myself.get_pubkey().encode('hex'),
                'nickname': self.nickname,
                'peers': peers}

    def respond_pubkey_if_mine(self, nickname, ident_pubkey):

        if ident_pubkey != self.pubkey:
            self.log.info("Public key does not match your identity")
            return

        # Return signed pubkey
        pubkey = self._myself.pubkey
        ec_key = obelisk.EllipticCurveKey()
        ec_key.set_secret(self.secret)
        digest = obelisk.Hash(pubkey)
        signature = ec_key.sign(digest)

        # Send array of nickname, pubkey, signature to transport layer
        self.send(proto_response_pubkey(nickname, pubkey, signature))

    def pubkey_exists(self, pub):

        for peer in self.peers.itervalues():
            self.log.info(
                'PEER: %s Pub: %s' % (
                    peer.pub.encode('hex'), pub.encode('hex')
                )
            )
            if peer.pub.encode('hex') == pub.encode('hex'):
                return True

        return False

    def create_peer(self, uri, pub, node_guid):

        if pub:
            pub = pub.decode('hex')

        # Create the peer if public key is not already in the peer list
        # if not self.pubkey_exists(pub):
        self.peers[uri] = connection.CryptoPeerConnection(self, uri, pub, node_guid)

        # Call 'peer' callbacks on listeners
        self.trigger_callbacks('peer', self.peers[uri])

        # else:
        #    print 'Pub Key is already in peer list'

    def send(self, data, send_to=None, callback=lambda msg: None):

        self.log.debug("Outgoing Data: %s %s" % (data, send_to))

        # Directed message
        if send_to is not None:

            peer = self.dht.routingTable.getContact(send_to)
            if not peer:
                for activePeer in self.dht.activePeers:
                    if activePeer.guid == send_to:
                        peer = activePeer
                        break

            # peer = CryptoPeerConnection(msg['uri'])
            if peer:
                self.log.debug('Directed Data (%s): %s' % (send_to, data))
                try:
                    peer.send(data, callback=callback)
                except Exception as e:
                    self.log.error('Not sending message directly to peer %s' % e)
            else:
                self.log.error('No peer found')

        else:
            # FindKey and then send

            for peer in self.dht.activePeers:
                try:
                    peer = self.dht.routingTable.getContact(peer.guid)
                    data['senderGUID'] = self.guid
                    data['pubkey'] = self.pubkey

                    def cb(msg):
                        self.log.debug('Message Back: \n%s' % pformat(msg))

                    peer.send(data, cb)

                except:
                    self.log.info("Error sending over peer!")
                    traceback.print_exc()

    def send_enc(self, uri, msg):
        peer = self.peers[uri]
        pub = peer.pub

        # Now send a hello message to the peer
        if pub:
            self.log.info(
                "Sending encrypted [%s] message to %s" % (
                    msg['type'], uri
                )
            )
            peer.send(msg)
        else:
            # Will send clear profile on initial if no pub
            self.log.info(
                "Sending unencrypted [%s] message to %s" % (
                    msg['type'], uri
                )
            )
            self.peers[uri].send_raw(json.dumps(msg))

    def _init_peer(self, msg):

        uri = msg['uri']
        pub = msg.get('pub')
        nickname = msg.get('nickname')
        msg_type = msg.get('type')
        guid = msg['guid']

        if not self.valid_peer_uri(uri):
            self.log.error("Invalid Peer: %s " % uri)
            return

        if uri not in self.peers:
            # Unknown peer
            self.log.info('Add New Peer: %s' % uri)
            self.create_peer(uri, pub, guid)

            if not msg_type:
                self.send_enc(uri, hello_request(self.get_profile()))
            elif msg_type == 'hello_request':
                self.send_enc(uri, hello_response(self.get_profile()))

        else:
            # Known peer
            if pub:
                # test if we have to update the pubkey
                if not self.peers[uri].pub:
                    self.log.info("Setting public key for seed node")
                    self.peers[uri].pub = pub.decode('hex')
                    self.trigger_callbacks('peer', self.peers[uri])

                if self.peers[uri].pub != pub.decode('hex'):
                    self.log.info("Updating public key for node")
                    self.peers[uri].nickname = nickname
                    self.peers[uri].pub = pub.decode('hex')

                    self.trigger_callbacks('peer', self.peers[uri])

            if msg_type == 'hello_request':
                # reply only if necessary
                self.send_enc(uri, hello_response(self.get_profile()))

    def _on_message(self, msg):

        # here goes the application callbacks
        # we get a "clean" msg which is a dict holding whatever
        # self.log.info("[On Message] Data received: %s" % msg)

        pubkey = msg.get('pubkey')
        uri = msg.get('uri')
        ip = urlparse(uri).hostname
        port = urlparse(uri).port
        guid = msg.get('senderGUID')
        nickname = msg.get('senderNick')[:120]

        self.dht.add_known_node((ip, port, guid, nickname))
        self.log.info('On Message: %s' % json.dumps(msg, ensure_ascii=False))
        self.dht.add_peer(self, uri, pubkey, guid, nickname)
        t = Thread(target=self.trigger_callbacks, args=(msg['type'], msg,))
        t.start()

    def shutdown(self):
        print "CryptoTransportLayer.shutdown()!"
        try:
            TransportLayer.shutdown(self)
            print "CryptoTransportLayer.shutdown(): ZMQ sockets destroyed."
        except Exception as e:
            self.log.error("Transport shutdown error: " + e.message)

        print "Notice: explicit DHT Shutdown not implemented."

        try:
            self.bitmessage_api.close()
        except Exception as e:
            # might not even be open, not much more we can do on our way out if exception thrown here.
            self.log.error("Could not shutdown bitmessage_api's ServerProxy. " + e.message)<|MERGE_RESOLUTION|>--- conflicted
+++ resolved
@@ -5,6 +5,7 @@
 from protocol import goodbye
 from protocol import proto_response_pubkey
 from urlparse import urlparse
+import zmq
 from zmq.eventloop import ioloop
 from zmq.eventloop.ioloop import PeriodicCallback
 from collections import defaultdict
@@ -43,28 +44,18 @@
         self.market_id = market_id
         self.nickname = nickname
         self.handler = None
-<<<<<<< HEAD
         self.uri = network_util.get_peer_url(self.ip, self.port)
         self.listener = None
-=======
 
         # Create one ZeroMQ context to be reused and reduce overhead
         self.ctx = zmq.Context()
-
-        try:
-            socket.inet_pton(socket.AF_INET6, my_ip)
-            my_uri = 'tcp://[%s]:%s' % (self.ip, self.port)
-        except (socket.error, ValueError):
-            my_uri = 'tcp://%s:%s' % (self.ip, self.port)
-        self.uri = my_uri
->>>>>>> 75a7901d
 
         self.log = logging.getLogger(
             '[%s] %s' % (market_id, self.__class__.__name__)
         )
 
     def start_listener(self):
-        self.listener = connection.PeerListener(self.ip, self.port, self._on_raw_message)
+        self.listener = connection.PeerListener(self.ip, self.port, self.ctx, self._on_raw_message)
         self.listener.listen()
 
     def add_callbacks(self, callbacks):
@@ -94,58 +85,6 @@
     def get_profile(self):
         return hello_request({'uri': self.uri})
 
-<<<<<<< HEAD
-=======
-    def listen(self, pubkey):
-        self.log.info("Listening at: %s:%s" % (self.ip, self.port))
-        self.socket = self.ctx.socket(zmq.REP)
-
-        if network_util.is_loopback_addr(self.ip):
-            try:
-                # we are in local test mode so bind that socket on the
-                # specified IP
-                self.socket.bind(self.uri)
-            except Exception as e:
-                error_message = "\n\nTransportLayer.listen() error!!!: "
-                error_message += "Could not bind socket to " + self.uri
-                error_message += " (" + str(e) + ")"
-                import platform
-                if platform.system() == 'Darwin':
-                    error_message += "\n\nPerhaps you have not added a "\
-                                     "loopback alias yet.\n"
-                    error_message += "Try this on your terminal and restart "\
-                                     "OpenBazaar in development mode again:\n"
-                    error_message += "\n\t$ sudo ifconfig lo0 alias 127.0.0.2"
-                    error_message += "\n\n"
-                raise Exception(error_message)
-
-        else:
-            try:
-                socket.inet_pton(socket.AF_INET6, self.ip)
-                self.socket.ipv6 = True
-                self.socket.bind('tcp://[*]:%s' % self.port)
-            except (AttributeError, socket.error, ValueError):
-                self.socket.bind('tcp://*:%s' % self.port)
-
-        self.stream = zmqstream.ZMQStream(
-            self.socket, io_loop=ioloop.IOLoop.current()
-        )
-
-        def handle_recv(message):
-            for msg in message:
-                self._on_raw_message(msg)
-            self.stream.send(
-                json.dumps({
-                    'type': 'ok',
-                    'senderGUID': self.guid,
-                    'pubkey': pubkey,
-                    'senderNick': self.nickname
-                })
-            )
-
-        self.stream.on_recv(handle_recv)
-
->>>>>>> 75a7901d
     def closed(self, *args):
         self.log.info("client left")
 
@@ -312,7 +251,9 @@
                             ('store', self._store_value)])
 
         self.listener = connection.CryptoPeerListener(
-            self.ip, self.port, self.pubkey, self.secret, self._on_message)
+            self.ip, self.port, self.pubkey, self.secret, self.ctx,
+            self._on_message
+        )
 
         self.listener.set_ok_msg({
                     'type': 'ok',
