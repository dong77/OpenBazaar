--- conflicted
+++ resolved
@@ -122,16 +122,8 @@
     def remove_peer(self, uri):
         self._log.info("Removing peer " + uri )
         del self._peers[uri]
-<<<<<<< HEAD
-        
-        self.log("Peers " + str(self._peers) )
 
-    def log(self, msg, pointer='-'):
-        print " %s [%s] %s" % (pointer, self._id, msg)
-        sys.stdout.flush()
-=======
         self._log.debug("Peers " + str(self._peers) )
->>>>>>> cfb50f78
 
     def send(self, data, send_to=None):
 
