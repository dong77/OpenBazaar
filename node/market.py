--- conflicted
+++ resolved
@@ -206,7 +206,7 @@
     def add_trusted_notary(self, guid, nickname=""):
         self.log.debug('%s %s' % (guid, nickname))
         notaries = self.settings.get('notaries')
-        self._log.debug('notaries: %s' % notaries)
+        self.log.debug('notaries: %s' % notaries)
         if notaries == "" or notaries == []:
             notaries = []
         else:
@@ -281,11 +281,8 @@
     def republish_listing(self, msg):
 
         listing_id = msg.get('productID')
-<<<<<<< HEAD
-        listing = self._db.selectEntries("products", {"id": listing_id})
-=======
-        listing = self.db.selectEntries("products", "id = '%s'" % listing_id.replace("'", "''"))
->>>>>>> 1426b05f
+        listing = self.db.selectEntries("products", {"id": listing_id})
+
         if listing:
             listing = listing[0]
         else:
@@ -320,14 +317,8 @@
         contract_index_key = hashvalue.hexdigest()
 
         # Calculate index of contracts
-<<<<<<< HEAD
-        contract_ids = self._db.selectEntries("contracts",
-                                              {"market_id": self._transport._market_id})
-=======
         contract_ids = self.db.selectEntries("contracts",
-                                              "market_id = '%s'" %
-                                              self.transport.market_id.replace("'", "''"))
->>>>>>> 1426b05f
+                                              {"market_id": self.transport.market_id})
         my_contracts = []
         for contract_id in contract_ids:
             my_contracts.append(contract_id['key'])
@@ -358,11 +349,7 @@
         self.update_listings_index()
 
     def remove_from_keyword_indexes(self, contract_id):
-<<<<<<< HEAD
-        contract = self._db.selectEntries("contracts", {"id": contract_id})[0]
-=======
-        contract = self.db.selectEntries("contracts", "id = '%s'" % contract_id)[0]
->>>>>>> 1426b05f
+        contract = self.db.selectEntries("contracts", {"id": contract_id})[0]
         contract_key = contract['key']
 
         contract = json.loads(contract['contract_body'])
@@ -418,13 +405,8 @@
             return {}
 
     def get_contracts(self, page=0):
-<<<<<<< HEAD
-        self._log.info('Getting contracts for market: %s' % self._transport._market_id)
-        contracts = self._db.selectEntries("contracts", {"market_id": self._transport._market_id},
-=======
         self.log.info('Getting contracts for market: %s' % self.transport.market_id)
-        contracts = self.db.selectEntries("contracts", "market_id = '%s'" % self.transport.market_id.replace("'", "''"),
->>>>>>> 1426b05f
+        contracts = self.db.selectEntries("contracts", {"market_id": self.transport.market_id},
                                            limit=10,
                                            limit_offset=(page * 10))
         my_contracts = []
@@ -449,11 +431,7 @@
                 self.log.error('Problem loading the contract body JSON')
 
         return {"contracts": my_contracts, "page": page,
-<<<<<<< HEAD
-                "total_contracts": len(self._db.selectEntries("contracts"))}
-=======
-                "total_contracts": self.db.numEntries("contracts")}
->>>>>>> 1426b05f
+                "total_contracts": len(self.db.selectEntries("contracts"))}
 
     # SETTINGS
     def save_settings(self, msg):
@@ -488,13 +466,8 @@
 
     def get_settings(self):
 
-<<<<<<< HEAD
-        self._log.info('Getting settings info for Market %s' % self._transport._market_id)
-        settings = self._db.getOrCreate("settings", {"market_id": self._transport._market_id})
-=======
         self.log.info('Getting settings info for Market %s' % self.transport.market_id)
-        settings = self.db.getOrCreate("settings", "market_id = '%s'" % self.transport.market_id, {"market_id": self.transport.market_id})
->>>>>>> 1426b05f
+        settings = self.db.getOrCreate("settings", {"market_id": self.transport.market_id})
 
         if settings['arbiter'] == 1:
             settings['arbiter'] = True
