"""
This module manages all market related activities
"""
from StringIO import StringIO
import ast
from base64 import b64decode, b64encode
import logging
import traceback

from PIL import Image, ImageOps
import gnupg
import tornado
from zmq.eventloop import ioloop

import constants
from pybitcointools.main import privkey_to_pubkey
from data_uri import DataURI
from orders import Orders
from protocol import proto_page, query_page
from threading import Thread
from crypto_util import makePrivCryptor

import random
import json
import hashlib

ioloop.install()


class Market(object):
    """This class manages the active market for the application"""

    def __init__(self, transport, db):

        """Class constructor defines the basic attributes and callbacks

        Attributes:
          transport (CryptoTransportLayer): Transport layer
              for messaging between nodes.
          dht (DHT): For storage across the network (distributed hash table).
          market_id (int): Indicates which local market we're working with.
          peers: Active peers/nodes on the P2P network
          db: Database ORM handler
          orders: Orders for goods from database
          pages:
          mypage:
          signature: Digitial signature
          nickname: Short name of the node - a synonym for GUID
          log: Log handler
          settings: Local settings
          gpg: Public PGP key class

        """

        # Current
        self.transport = transport
        self.dht = transport.get_dht()
        self.market_id = transport.get_market_id()
        # self._myself = transport.get_myself()
        self.peers = self.dht.getActivePeers()
        self.db = db
        self.orders = Orders(transport, self.market_id, db)
        self.pages = {}
        self.mypage = None
        self.signature = None
        self.nickname = ""
        self.log = logging.getLogger(
            "[%s] %s" % (self.market_id, self.__class__.__name__))
        self.settings = self.transport.settings
        self.gpg = gnupg.GPG()

        # Register callbacks for incoming events
        self.transport.add_callbacks([
            ('query_myorders', self.on_query_myorders),
            ('peer', self.on_peer),
            ('query_page', self.on_query_page),
            ('query_listings', self.on_query_listings),
            ('negotiate_pubkey', self.on_negotiate_pubkey),
            ('proto_response_pubkey', self.on_response_pubkey)
        ])

        self.load_page()

        # Periodically refresh buckets
        loop = tornado.ioloop.IOLoop.instance()
        refreshCB = tornado.ioloop.PeriodicCallback(self.dht._refreshNode,
                                                    constants.refreshTimeout,
                                                    io_loop=loop)
        refreshCB.start()

    def load_page(self):
        """Set up nickname in db by args.market_id from start_node(...)"""
        self.nickname = self.settings['nickname'] \
            if 'nickname' in self.settings else ""
        # store_description = self.settings['storeDescription'] \
        #    if 'storeDescription' self.settings else ""
        # self.nickname = nickname

    def disable_welcome_screen(self):
        """This just flags the welcome screen to not show on startup"""
        self.db.updateEntries(
            "settings",
            {'market_id': self.transport.market_id},
            {"welcome": "disable"}
        )

    def private_key(self):
        """Returns private key for local node"""
        return self.settings['secret']

    def on_listing_results(self, results):
        """Add incoming information to log"""
        self.log.debug("Listings %s", results)

    @staticmethod
    def process_contract_image(image):
        """Get image from web client for use on server side"""
        uri = DataURI(image)
        imageData = uri.data
        # mime_type = uri.mimetype
        charset = uri.charset

        image = Image.open(StringIO(imageData))
        croppedImage = ImageOps.fit(image, (200, 200), centering=(0.5, 0.5))
        data = StringIO()
        croppedImage.save(data, format='PNG')
        new_uri = DataURI.make(
            'image/png',
            charset=charset,
            base64=True,
            data=data.getvalue())
        data.close()

        return new_uri

    @staticmethod
    def get_contract_id():
        """Choice of number of new contract to prevent guessing the sequence of contract' id.
           Other members not to be able to extract order volume from peers by viewing the latest order id.

        """
        return random.randint(0, 1000000)

    @staticmethod
    def linebreak_signing_data(data):
        """For signing with gpg, the width of the text is formatted 52 characters long"""
        json_string = json.dumps(data, indent=0)
        seg_len = 52
        out_text = "\n".join(
            json_string[x:x + seg_len]
            for x in range(0, len(json_string), seg_len)
        )
        return out_text

    @staticmethod
    def generate_contract_key(signed_contract):
        """Generate digest of digital signature or digest key"""
        contract_hash = hashlib.sha1(str(signed_contract)).hexdigest()
        hash_value = hashlib.new('ripemd160')
        hash_value.update(contract_hash)
        return hash_value.hexdigest()

    def save_contract_to_db(self, contract_id, body, signed_body, key):
        """Insert contract to database"""
        self.db.insertEntry(
            "contracts",
            {
                "id": contract_id,
                "market_id": self.transport.market_id,
                "contract_body": json.dumps(body),
                "signed_contract_body": str(signed_body),
                "state": "seed",
                "deleted": 0,
                "key": key
            }
        )

    def update_keywords_on_network(self, key, keywords):
        """Update keyword for sharing it with nodes"""
        for keyword in keywords:
            keyword = keyword.upper()
            hash_value = hashlib.new('ripemd160')
            keyword_key = 'keyword-%s' % keyword
            hash_value.update(keyword_key.encode('utf-8'))
            keyword_key = hash_value.hexdigest()

            self.log.debug("Sending keyword to network: %s", keyword_key)

            self.transport.dht.iterativeStore(
                self.transport,
                keyword_key,
                json.dumps({
                    'keyword_index_add': {
                        "guid": self.transport.guid,
                        "key": key
                    }
                }),
                self.transport.guid
            )

    def save_contract(self, msg):
        """Sign, stored in the database contract, and update the keyword in the network"""
        contract_id = self.get_contract_id()

        # Refresh market settings
        self.settings = self.get_settings()

        msg['Seller']['seller_PGP'] = self.gpg.export_keys(
            self.settings['PGPPubkeyFingerprint'])
        msg['Seller']['seller_BTC_uncompressed_pubkey'] = \
            self.settings['btc_pubkey']
        msg['Seller']['seller_GUID'] = self.settings['guid']
        msg['Seller']['seller_Bitmessage'] = self.settings['bitmessage']

        # Process and crop thumbs for images
        if 'item_images' in msg['Contract']:
            if 'image1' in msg['Contract']['item_images']:
                img = msg['Contract']['item_images']['image1']
                self.log.debug("Contract Image %s", img)
                new_uri = self.process_contract_image(img)
                msg['Contract']['item_images'] = new_uri
        else:
            self.log.debug('No image for contract')

        # Line break the signing data
        out_text = self.linebreak_signing_data(msg)

        # Sign the contract
        signed_data = self.gpg.sign(
            out_text,
            passphrase='P@ssw0rd',
            keyid=self.settings.get('PGPPubkeyFingerprint'))

        # Save contract to DHT
        contract_key = self.generate_contract_key(signed_data)

        # Store contract in database
        self.save_contract_to_db(contract_id, msg, signed_data, contract_key)

        # Store listing
<<<<<<< HEAD
        t = Thread(target=self.transport.dht.iterativeStore, args=(
            self.transport,
            contract_key,
            str(signed_data),
            self.transport.guid))
        t.start()
=======
        self.transport.dht.iterativeStore(
            self.transport,
            contract_key,
            str(signed_data),
            self.transport.guid)
>>>>>>> 75a7901d

        self.update_listings_index()


        # If keywords are present
        keywords = msg['Contract']['item_keywords']
        self.update_keywords_on_network(contract_key, keywords)

    def shipping_address(self):
        """Get shipping address"""
        settings = self.get_settings()
        shipping_address = {
            "recipient_name": settings.get('recipient_name'),
            "street1": settings.get('street1'),
            "street2": settings.get('street2'),
            "city": settings.get('city'),
            "stateRegion": settings.get('stateRegion'),
            "stateProvinceRegion": settings.get('stateProvinceRegion'),
            "zip": settings.get('zip'),
            "country": settings.get('country'),
            "countryCode": settings.get('countryCode')}
        return shipping_address

    def add_trusted_notary(self, guid, nickname=""):
        """Add selected trusted notary to the local list"""
        self.log.debug("%s %s", guid, nickname)
        notaries = self.settings.get('notaries')

        self.log.debug("notaries: %s", notaries)
        if notaries == "" or notaries == []:
            notaries = []
        else:
            notaries = json.loads(notaries)

        for notary in notaries:
            self.log.info(notary)
            if notary.get('guid') == guid:
                if notary.get('nickname') != nickname:
                    notary['nickname'] = nickname
                    notary['idx'] = notary
                    self.settings['notaries'] = notaries
                return

        notaries.append({"guid": guid, "nickname": nickname})
        self.settings['notaries'] = json.dumps(notaries)

        if 'btc_pubkey' in self.settings:
            del self.settings['btc_pubkey']

        self.db.updateEntries(
            "settings",
            {'market_id': self.transport.market_id},
            self.settings
        )

    def _decode_list(self, data):
        """Receives data and decode to list"""
        rv = []
        for item in data:
            if isinstance(item, unicode):
                item = item.encode('utf-8')
            elif isinstance(item, list):
                item = self._decode_list(item)
            elif isinstance(item, dict):
                item = self._decode_dict(item)
            rv.append(item)
        return rv

    def _decode_dict(self, data):
        """so this receives a dictionary:

        iterates over the key,value pairs...
        if the key is unicode, it re-encodes the key in utf.
        if the value is unicode, it re-encodes it utf-8
        else if the value is a list, it calls a decode_list method
        if the value is a dict, it does a recursive call
        then updates the dictionary as it iterates

        """
        rv = {}
        for key, value in data.iteritems():
            if isinstance(key, unicode):
                key = key.encode('utf-8')
            if isinstance(value, unicode):
                value = value.encode('utf-8')
            elif isinstance(value, list):
                value = self._decode_list(value)
            elif isinstance(value, dict):
                value = self._decode_dict(value)
            rv[key] = value
        return rv

    def remove_trusted_notary(self, guid):
        """Not trusted to selected notary. Dlete notary from the local list"""
        notaries = self.settings.get('notaries')
        notaries = ast.literal_eval(notaries)

        for idx, notary in enumerate(notaries):

            if notary.get('guid') == guid:
                del notaries[idx]

        self.settings['notaries'] = json.dumps(notaries)

        self.db.updateEntries(
            "settings",
            {'market_id': self.transport.market_id},
            self.settings
        )

    def republish_contracts(self):
        """Update information about contracts in the network"""
        listings = self.db.selectEntries("contracts", {"deleted": 0})
        for listing in listings:
            self.transport.dht.iterativeStore(
                self.transport,
                listing['key'],
                listing.get('signed_contract_body'),
                self.transport.guid
            )

            # Push keyword index out again
            contract = listing.get('Contract')
            keywords = contract.get('item_keywords') if contract is not None else []

            t3 = Thread(target=self.update_keywords_on_network, args=(listings.get('key'), keywords,))
            t3.start()

        # Updating the DHT index of your store's listings
        self.update_listings_index()

    def get_notaries(self, online_only=False):
        """Getting notaries and exchange contact in network"""
        self.log.debug('Getting notaries')
        notaries = []
        settings = self.get_settings()

        # Untested code
        if online_only:
            notaries = {}
            for n in settings['notaries']:
                peer = self.dht.routingTable.getContact(n.guid)
                if peer is not None:
                    t = Thread(target=peer.start_handshake)
                    t.start()
                    notaries.append(n)
            return notaries
        # End of untested code

        return settings['notaries']

    @staticmethod
    def valid_guid(guid):
        """Checking guid - global user ID secure hash of the public key"""
        return len(guid) == 40 and int(guid, 16)

    def republish_listing(self, msg):
        """Update information about products in the network"""
        listing_id = msg.get('productID')
        listing = self.db.selectEntries("products", {"id": listing_id})

        if listing:
            listing = listing[0]
        else:
            return

        listing_key = listing['key']

        self.transport.dht.iterativeStore(
            self.transport,
            listing_key,
            listing.get('signed_contract_body'),
            self.transport.guid
        )
        # Updating the DHT index of your store's listings
        self.update_listings_index()

        # If keywords store them in the keyword index
        # keywords = msg['Contract']['item_keywords']
        # self.log.info('Keywords: %s' % keywords)
        # for keyword in keywords:
        #
        #     hash_value = hashlib.new('ripemd160')
        #     hash_value.update('keyword-%s' % keyword)
        #     keyword_key = hash_value.hexdigest()
        #
        #     self.transport.dht.iterativeStore(self.transport,
        #         keyword_key,
        #         json.dumps({'keyword_index_add': contract_key}),
        #         self.transport.guid)

    def update_listings_index(self):
        """This method is responsible for updating the DHT index of your
           store's listings. There is a dictionary in the DHT that has an
           array of your listing IDs. This updates that listing index in
           the DHT, simply put.

        """
        # Store to marketplace listing index
        contract_index_key = hashlib.sha1('contracts-%s' %
                                          self.transport.guid).hexdigest()
        hashvalue = hashlib.new('ripemd160')
        hashvalue.update(contract_index_key)
        contract_index_key = hashvalue.hexdigest()

        # Calculate index of contracts
        contract_ids = self.db.selectEntries(
            "contracts",
            {"market_id": self.transport.market_id, "deleted": 0}
        )
        my_contracts = []
        for contract_id in contract_ids:
            my_contracts.append(contract_id['key'])

        self.log.debug("My Contracts: %s", my_contracts)

        # Sign listing index for validation and tamper resistance
        data_string = str({'guid': self.transport.guid,
                           'contracts': my_contracts})
        signature = makePrivCryptor(
            self.transport.settings['secret']).sign(data_string).encode('hex')

        value = {'signature': signature,
                 'data': {'guid': self.transport.guid,
                          'contracts': my_contracts}}

        # Pass off to thread to keep GUI snappy
        t = Thread(
            target=self.transport.dht.iterativeStore,
            args=(
                self.transport,
                contract_index_key,
                value,
                self.transport.guid,))
        t.start()

    def remove_contract(self, msg):
        """Remove contract and update own list of contracts keywords"""
        self.log.info("Removing contract: %s", msg)

        # Remove from DHT keyword indices
        self.remove_from_keyword_indexes(msg['contract_id'])

        self.db.updateEntries(
            "contracts",
            {"id": msg["contract_id"]},
            {"deleted": 1})
        # Updating the DHT index of your store's listings
        self.update_listings_index()

    def remove_from_keyword_indexes(self, contract_id):
        """Remove from DHT keyword indices"""
        contract = self.db.selectEntries("contracts", {"id": contract_id})[0]
        contract_key = contract['key']

        contract = json.loads(contract['contract_body'])
        contract_keywords = contract['Contract']['item_keywords']

        for keyword in contract_keywords:
            # Remove keyword from index
            hash_value = hashlib.new('ripemd160')
            keyword_key = 'keyword-%s' % keyword
            hash_value.update(keyword_key.encode('utf-8'))
            keyword_key = hash_value.hexdigest()

            self.transport.dht.iterativeStore(
                self.transport,
                keyword_key,
                json.dumps({
                    'keyword_index_remove': {
                        "guid": self.transport.guid,
                        "key": contract_key
                    }
                }),
                self.transport.guid
            )

    def get_messages(self):
        """Get messages listing for market"""
        self.log.info(
            "Listing messages for market: %s", self.transport.market_id)
        settings = self.get_settings()
        try:
            # Request all messages for our address
            inboxmsgs = json.loads(
                self.transport.bitmessage_api.getInboxMessagesByReceiver(
                    settings['bitmessage']))
            for m in inboxmsgs['inboxMessages']:
                # Base64 decode subject and content
                m['subject'] = b64decode(m['subject'])
                m['message'] = b64decode(m['message'])
                # TODO: Augment with market, if available

            return {"messages": inboxmsgs}
        except Exception as e:
            self.log.error("Failed to get inbox messages: {}".format(e))
            self.log.error(traceback.format_exc())
            return {}

    def send_message(self, msg):
        """Send message for market by bitmessage"""
        self.log.info(
            "Sending message for market: %s", self.transport.market_id)
        settings = self.get_settings()
        try:
            # Base64 decode subject and content
            self.log.info("Encoding message: {}".format(msg))
            subject = b64encode(msg['subject'])
            body = b64encode(msg['body'])
            result = self.transport.bitmessage_api.sendMessage(
                msg['to'], settings['bitmessage'], subject, body
            )
            self.log.info("Send message result: {}".format(result))
            return {}
        except Exception as e:
            self.log.error("Failed to send message: %s", e)
            self.log.error(traceback.format_exc())
            return {}

    def get_contracts(self, page=0):
        """Select contracts for market from database"""
        self.log.info(
            "Getting contracts for market: %s", self.transport.market_id)
        contracts = self.db.selectEntries(
            "contracts",
            {"market_id": self.transport.market_id, "deleted": 0},
            limit=10,
            limit_offset=(page * 10)
        )
        my_contracts = []
        for contract in contracts:
            try:
                contract_body = json.loads(u"%s" % contract['contract_body'])
                if contract_body.get('Contract').get('item_price') > 0:
                    item_price = contract_body.get('Contract').get('item_price')
                else:
                    item_price = 0

                if contract_body.get('Contract').get('item_delivery').get('shipping_price') > 0:
                    shipping_price = contract_body.get('Contract').get('item_delivery').get('shipping_price')
                else:
                    shipping_price = 0

                my_contracts.append({
                    "key": contract['key'] if 'key' in contract else "",
                    "id": contract['id'] if 'id' in contract else "",
                    "item_images": contract_body.get('Contract').get('item_images'),
                    "signed_contract_body": contract['signed_contract_body'] if 'signed_contract_body' in contract else "",
                    "contract_body": contract_body,
                    "unit_price": item_price,
                    "deleted": contract.get('deleted'),
                    "shipping_price": shipping_price,
                    "item_title": contract_body.get('Contract').get('item_title'),
                    "item_desc": contract_body.get('Contract').get('item_desc'),
                    "item_condition": contract_body.get('Contract').get('item_condition'),
                    "item_quantity_available": contract_body.get('Contract').get('item_quantity')})
            except Exception as e:
                self.log.error("Problem loading the contract body JSON: %e", e)

        return {
            "contracts": my_contracts, "page": page,
            "total_contracts": len(
                self.db.selectEntries("contracts", {"deleted": "0"}))}

    def undo_remove_contract(self, contract_id):
        """Restore removed contract"""
        self.log.info("Undo remove contract: %s", contract_id)
        self.db.updateEntries(
            "contracts",
            {"market_id": self.transport.market_id.replace("'", "''"), "id": contract_id},
            {"deleted": "0"})

    def save_settings(self, msg):
        """Update local settings"""
        self.log.debug("Settings to save %s", msg)

        # Check for any updates to arbiter or notary status to push to the DHT
        if 'notary' in msg:
            # Generate notary index key
            hash_value = hashlib.new('ripemd160')
            hash_value.update('notary-index')
            key = hash_value.hexdigest()

            if msg['notary'] is True:
                self.log.info('Letting the network know you are now a notary')
                data = json.dumps({'notary_index_add': self.transport.guid})
                self.transport.dht.iterativeStore(
                    self.transport,
                    key, data,
                    self.transport.guid)
            else:
                self.log.info('Letting the network know you are not a notary')
                data = json.dumps({'notary_index_remove': self.transport.guid})
                self.transport.dht.iterativeStore(
                    self.transport,
                    key,
                    data,
                    self.transport.guid)

        # Update nickname
        self.transport.nickname = msg['nickname']

        if 'burnAmount' in msg:
            del msg['burnAmount']
        if 'burnAddr' in msg:
            del msg['burnAddr']

        # Update local settings
        self.db.updateEntries(
            "settings",
            {'market_id': self.transport.market_id},
            msg)

    def get_settings(self):
        """Get local settings"""

        self.log.info(
            "Getting settings info for Market %s", self.transport.market_id)
        settings = self.db.getOrCreate(
            "settings",
            {"market_id": self.transport.market_id})

        if settings['arbiter'] == 1:
            settings['arbiter'] = True
        if settings['notary'] == 1:
            settings['notary'] = True

        settings['notaries'] = ast.literal_eval(settings['notaries']) \
            if settings['notaries'] != "" else []
        settings['trustedArbiters'] = \
            ast.literal_eval(settings['trustedArbiters']) \
            if settings['trustedArbiters'] != "" else []
        settings['privkey'] = settings['privkey'] \
            if 'secret' in settings else ""
        settings['btc_pubkey'] = privkey_to_pubkey(settings.get('privkey'))
        settings['secret'] = settings['secret'] \
            if 'secret' in settings else ""

        self.log.info("SETTINGS: %s", settings)

        if settings:
            return settings
        else:
            return {}

    def query_page(self, find_guid, callback=lambda msg: None):
        """Page querying"""

        self.log.info("Searching network for node: %s", find_guid)
        msg = query_page(find_guid)
        msg['uri'] = self.transport.uri
        msg['senderGUID'] = self.transport.guid
        msg['sin'] = self.transport.sin
        msg['pubkey'] = self.transport.pubkey

        self.transport.send(msg, find_guid, callback)

    def on_query_page(self, peer):
        """Return your page info if someone requests it on the network"""
        self.log.info("Someone is querying for your page")
        settings = self.get_settings()

        new_peer = self.transport.get_crypto_peer(
            peer['senderGUID'],
            peer['uri'],
            pubkey=peer['pubkey'],
            nickname=peer['senderNick']
        )

        def send_page_query():
            """Send a request for the local identity page"""
            t = Thread(target=new_peer.start_handshake)
            t.start()

            new_peer.send(proto_page(
                self.transport.uri,
                self.transport.pubkey,
                self.transport.guid,
                settings['storeDescription'],
                self.signature,
                settings['nickname'],
                settings['PGPPubKey'] if 'PGPPubKey' in settings else '',
                settings['email'] if 'email' in settings else '',
                settings['bitmessage'] if 'bitmessage' in settings else '',
                settings['arbiter'] if 'arbiter' in settings else '',
                settings['notary'] if 'notary' in settings else '',
                settings['arbiterDescription'] if 'arbiterDescription' in settings else '',
                self.transport.sin))

        t = Thread(target=send_page_query)
        t.start()

    def on_query_myorders(self, peer):
        """Ran if someone is querying for your page"""
        self.log.info("Someone is querying for your page: %s", peer)

    def on_query_listings(self, peer, page=0):
        """Ran if someone is querying your listings"""
        self.log.info("Someone is querying your listings: %s", peer)
        contracts = self.get_contracts(page)

        if len(contracts['contracts']) == 0:
            self.transport.send(
                {"type": "no_listing_result"},
                peer['senderGUID'])
            return
        else:
            for contract in contracts['contracts']:
                contract = contract
                contract['type'] = "listing_result"
                self.transport.send(contract, peer['senderGUID'])

    def on_peer(self, peer):
        pass

    def on_negotiate_pubkey(self, ident_pubkey):
        """Ran if someone is asking for your real pubKey"""
        self.log.info("Someone is asking for your real pubKey")
        assert "nickname" in ident_pubkey
        assert "ident_pubkey" in ident_pubkey
        nickname = ident_pubkey['nickname']
        ident_pubkey = ident_pubkey['ident_pubkey'].decode("hex")
        self.transport.respond_pubkey_if_mine(nickname, ident_pubkey)

    def on_response_pubkey(self, response):
        """Deprecated. This is a DarkMarket holdover.
           Ran for verify signature if someone send to you pubKey.

        """
        assert "pubkey" in response
        assert "nickname" in response
        assert "signature" in response
        pubkey = response["pubkey"].decode("hex")
        # signature = response["signature"].decode("hex")
        nickname = response["nickname"]
        # Cache mapping for later.
        if nickname not in self.transport.nick_mapping:
            self.transport.nick_mapping[nickname] = [None, pubkey]
        # Verify signature here...
        # Add to our dict.
        self.transport.nick_mapping[nickname][1] = pubkey
        self.log.info("[market] mappings: ###############")
        for key, value in self.transport.nick_mapping.iteritems():
            self.log.info(
                "'%s' -> '%s' (%s)",
                key, value[1].encode("hex") if value[1] is not None else value[1],
                value[0].encode("hex") if value[0] is not None else value[0])
        self.log.info("##################################")

    def release_funds_to_merchant(self, buyer_order_id, tx, script, signatures, guid):
        """TX sent to merchant"""
        self.log.debug("Release funds to merchant: %s %s %s %s", buyer_order_id, tx, signatures, guid)
        self.transport.send(
            {
                'type': 'release_funds_tx',
                'tx': tx,
                'script': script,
                'buyer_order_id': buyer_order_id,
                'signatures': signatures
            },
            guid
        )
        self.log.debug('TX sent to merchant')<|MERGE_RESOLUTION|>--- conflicted
+++ resolved
@@ -238,20 +238,11 @@
         self.save_contract_to_db(contract_id, msg, signed_data, contract_key)
 
         # Store listing
-<<<<<<< HEAD
-        t = Thread(target=self.transport.dht.iterativeStore, args=(
-            self.transport,
-            contract_key,
-            str(signed_data),
-            self.transport.guid))
-        t.start()
-=======
         self.transport.dht.iterativeStore(
             self.transport,
             contract_key,
             str(signed_data),
             self.transport.guid)
->>>>>>> 75a7901d
 
         self.update_listings_index()
 
