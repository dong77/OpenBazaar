"""
This module manages all market related activities
"""
from StringIO import StringIO
import ast
from base64 import b64decode, b64encode
import hashlib
import json
import logging
import random
import string
import traceback

from PIL import Image, ImageOps
import gnupg
import tornado
from zmq.eventloop import ioloop

import constants
from data_uri import DataURI
from orders import Orders
from protocol import proto_page, query_page
from crypto2crypto import CryptoTransportLayer
from pybitcointools import *

ioloop.install()


class Market(object):
    def __init__(self, transport, db):

        """This class manages the active market for the application

        Attributes:
          transport (CryptoTransportLayer): Transport layer for messaging between nodes.
          dht (DHT): For storage across the network.
          market_id (int): Indicates which local market we're working with.

        """

        # Current
        self.transport = transport
        self.dht = transport.get_dht()
        self.market_id = transport.get_market_id()
        # self._myself = transport.get_myself()
        self.peers = self.dht.getActivePeers()
        self.db = db
        self.orders = Orders(transport, self.market_id, db)
        self.pages = {}
        self.mypage = None
        self.signature = None
        self.nickname = ""
        self.log = logging.getLogger('[%s] %s' % (self.market_id,
                                                   self.__class__.__name__))
        self.settings = self.transport.settings

        self.gpg = gnupg.GPG()

        # Register callbacks for incoming events
        self.transport.add_callbacks([('query_myorders', self.on_query_myorders),
                                       ('peer', self.on_peer),
                                       ('query_page', self.on_query_page),
                                       ('query_listings', self.on_query_listings),
                                       ('negotiate_pubkey', self.on_negotiate_pubkey),
                                       ('proto_response_pubkey', self.on_response_pubkey)])

        self.load_page()

        # Periodically refresh buckets
        loop = tornado.ioloop.IOLoop.instance()
        refreshCB = tornado.ioloop.PeriodicCallback(self.dht._refreshNode,
                                                    constants.refreshTimeout,
                                                    io_loop=loop)
        refreshCB.start()

    def load_page(self):
        nickname = self.settings['nickname'] \
            if 'nickname' in self.settings else ""
        # store_description = self.settings['storeDescription'] if 'storeDescription' self.settings else ""
        self.nickname = nickname

    def disable_welcome_screen(self):
        self.db.updateEntries("settings",
                               {'market_id': self.transport.market_id},
                               {"welcome": "disable"})

    def private_key(self):
        return self.settings['secret']

    def on_listing_results(self, results):
        self.log.debug('Listings %s' % results)

    def process_contract_image(self, image):
        uri = DataURI(image)
        imageData = uri.data
        # mime_type = uri.mimetype
        charset = uri.charset

        image = Image.open(StringIO(imageData))
        croppedImage = ImageOps.fit(image, (200, 200), centering=(0.5, 0.5))
        data = StringIO()
        croppedImage.save(data, format='PNG')
        new_uri = DataURI.make('image/png',
                               charset=charset,
                               base64=True,
                               data=data.getvalue())
        data.close()

        return new_uri

    def get_contract_id(self):
        return random.randint(0, 1000000)

    def linebreak_signing_data(self, data):
        json_string = json.dumps(data, indent=0)
        seg_len = 52
        out_text = string.join(map(lambda x: json_string[x:x + seg_len],
                                   range(0, len(json_string), seg_len)), "\n")
        return out_text

    def generate_contract_key(self, signed_contract):
        contract_hash = hashlib.sha1(str(signed_contract)).hexdigest()
        hash_value = hashlib.new('ripemd160')
        hash_value.update(contract_hash)
        return hash_value.hexdigest()

    def save_contract_to_db(self, contract_id, body, signed_body, key):
        self.db.insertEntry("contracts", {"id": contract_id,
                                           "market_id": self.transport.market_id,
                                           "contract_body": json.dumps(body),
                                           "signed_contract_body": str(signed_body),
                                           "state": "seed",
                                           "key": key})

    def update_keywords_on_network(self, key, keywords):

        for keyword in keywords:
            keyword = keyword.upper()
            hash_value = hashlib.new('ripemd160')
            keyword_key = 'keyword-%s' % keyword
            hash_value.update(keyword_key.encode('utf-8'))
            keyword_key = hash_value.hexdigest()

            self.transport.dht.iterativeStore(self.transport,
                                                keyword_key,
                                                json.dumps({'keyword_index_add': key}),
                                                self.transport.guid)

    def save_contract(self, msg):
        contract_id = self.get_contract_id()

        # Refresh market settings
        self.settings = self.get_settings()

        msg['Seller']['seller_PGP'] = self.gpg.export_keys(self.settings['PGPPubkeyFingerprint'])
        msg['Seller']['seller_BTC_uncompressed_pubkey'] = self.settings['btc_pubkey']
        msg['Seller']['seller_GUID'] = self.settings['guid']
        msg['Seller']['seller_Bitmessage'] = self.settings['bitmessage']

        # Process and crop thumbs for images
        if 'item_images' in msg['Contract']:
            if 'image1' in msg['Contract']['item_images']:
                img = msg['Contract']['item_images']['image1']
                new_uri = self.process_contract_image(img)
                msg['Contract']['item_images'] = new_uri

        # Line break the signing data
        out_text = self.linebreak_signing_data(msg)

        # Sign the contract
        signed_data = self.gpg.sign(out_text,
                                    passphrase='P@ssw0rd',
                                    keyid=self.settings.get('PGPPubkeyFingerprint'))

        # Save contract to DHT
        contract_key = self.generate_contract_key(signed_data)

        # Store contract in database
        self.save_contract_to_db(contract_id, msg, signed_data, contract_key)

        # Store listing
        self.transport.dht.iterativeStore(self.transport,
                                            contract_key,
                                            str(signed_data),
                                            self.transport.guid)
        self.update_listings_index()

        # If keywords are present
        keywords = msg['Contract']['item_keywords']
        self.update_keywords_on_network(contract_key, keywords)

    def shipping_address(self):
        settings = self.get_settings()
        shipping_address = {"recipient_name": settings.get('recipient_name'),
                            "street1": settings.get('street1'),
                            "street2": settings.get('street2'),
                            "city": settings.get('city'),
                            "stateRegion": settings.get('stateRegion'),
                            "stateProvinceRegion": settings.get('stateProvinceRegion'),
                            "zip": settings.get('zip'),
                            "country": settings.get('country'),
                            "countryCode": settings.get('countryCode')}
        return shipping_address

    def add_trusted_notary(self, guid, nickname=""):
        self.log.debug('%s %s' % (guid, nickname))
        notaries = self.settings.get('notaries')
        self._log.debug('notaries: %s' % notaries)
        if notaries == "" or notaries == []:
            notaries = []
        else:
            notaries = json.loads(notaries)

        for notary in notaries:
            self.log.info(notary)
            if notary.get('guid') == guid:
                if notary.get('nickname') != nickname:
                    notary['nickname'] = nickname
                    notary['idx'] = notary
                    self.settings['notaries'] = notaries
                return

        notaries.append({"guid": guid, "nickname": nickname})
        self.settings['notaries'] = json.dumps(notaries)

        if 'btc_pubkey' in self.settings:
            del self.settings['btc_pubkey']

        self.db.updateEntries("settings",
                               {'market_id': self.transport.market_id},
                               self.settings)

    def remove_trusted_notary(self, guid):

        notaries = self.settings.get('notaries')
        notaries = ast.literal_eval(notaries)

        for idx, notary in enumerate(notaries):

            if notary.get('guid') == guid:
                del notaries[idx]

        self.settings['notaries'] = json.dumps(notaries)

        self.db.updateEntries("settings",
                               {'market_id': self.transport.market_id},
                               self.settings)

    def republish_contracts(self):
        listings = self.db.selectEntries("contracts")
        for listing in listings:
            self.transport.dht.iterativeStore(self.transport,
                                                listing['key'],
                                                listing.get('signed_contract_body'),
                                                self.transport.guid)
        self.update_listings_index()

    def get_notaries(self, online_only=False):
        self.log.debug('Getting notaries')
        notaries = []
        settings = self.get_settings()

        # Untested code
        if online_only:
            notaries = {}
            for n in settings['notaries']:
                peer = self.dht._routingTable.getContact(n.guid)
            if peer is not None and peer.check_port():
                notaries.append(n)
            return notaries
        # End of untested code

        return settings['notaries']

    @staticmethod
    def valid_guid(guid):
        return len(guid) == 40 and int(guid, 16)

    def republish_listing(self, msg):

        listing_id = msg.get('productID')
        listing = self.db.selectEntries("products", "id = '%s'" % listing_id.replace("'", "''"))
        if listing:
            listing = listing[0]
        else:
            return

        listing_key = listing['key']

        self.transport.dht.iterativeStore(self.transport,
                                            listing_key,
                                            listing.get('signed_contract_body'),
                                            self.transport.guid)
        self.update_listings_index()

        # If keywords store them in the keyword index
        # keywords = msg['Contract']['item_keywords']
        # self.log.info('Keywords: %s' % keywords)
        # for keyword in keywords:
        #
        #     hash_value = hashlib.new('ripemd160')
        #     hash_value.update('keyword-%s' % keyword)
        #     keyword_key = hash_value.hexdigest()
        #
        #     self.transport.dht.iterativeStore(self.transport, keyword_key, json.dumps({'keyword_index_add': contract_key}), self.transport.guid)

    def update_listings_index(self):

        # Store to marketplace listing index
        contract_index_key = hashlib.sha1('contracts-%s' %
                                          self.transport.guid).hexdigest()
        hashvalue = hashlib.new('ripemd160')
        hashvalue.update(contract_index_key)
        contract_index_key = hashvalue.hexdigest()

        # Calculate index of contracts
        contract_ids = self.db.selectEntries("contracts",
                                              "market_id = '%s'" %
                                              self.transport.market_id.replace("'", "''"))
        my_contracts = []
        for contract_id in contract_ids:
            my_contracts.append(contract_id['key'])

        self.log.debug('My Contracts: %s' % my_contracts)

        # Sign listing index for validation and tamper resistance
        data_string = str({'guid': self.transport.guid,
                           'contracts': my_contracts})
        signature = CryptoTransportLayer.makeCryptor(self.transport.settings['secret']).sign(data_string).encode('hex')

        value = {'signature': signature,
                 'data': {'guid': self.transport.guid,
                          'contracts': my_contracts}}

        # Pass off to thread to keep GUI snappy
        self.transport.dht.iterativeStore(self.transport,
                                            contract_index_key,
                                            value, self.transport.guid)

    def remove_contract(self, msg):
        self.log.info("Removing contract: %s" % msg)

        # Remove from DHT keyword indices
        self.remove_from_keyword_indexes(msg['contract_id'])

        self.db.deleteEntries("contracts", {"id": msg["contract_id"]})
        self.update_listings_index()

    def remove_from_keyword_indexes(self, contract_id):
<<<<<<< HEAD
        contract = self._db.selectEntries("contracts", "id = '%s'" % contract_id)[0]
=======
        contract = self.db.selectEntries("contracts", "id = '%s'" % contract_id.replace("'", "''"))[0]
>>>>>>> ef94690e
        contract_key = contract['key']

        contract = json.loads(contract['contract_body'])
        contract_keywords = contract['Contract']['item_keywords']

        for keyword in contract_keywords:
            # Remove keyword from index
            hash_value = hashlib.new('ripemd160')
            keyword_key = 'keyword-%s' % keyword
            hash_value.update(keyword_key.encode('utf-8'))
            keyword_key = hash_value.hexdigest()

            self.transport.dht.iterativeStore(self.transport,
                                                keyword_key,
                                                json.dumps({'keyword_index_remove': contract_key}),
                                                self.transport.guid)

    def get_messages(self):
        self.log.info("Listing messages for market: %s" % self.transport.market_id)
        settings = self.get_settings()
        try:
            # Request all messages for our address
            inboxmsgs = json.loads(self.transport._bitmessage_api.getInboxMessagesByReceiver(
                settings['bitmessage']))
            for m in inboxmsgs['inboxMessages']:
                # Base64 decode subject and content
                m['subject'] = b64decode(m['subject'])
                m['message'] = b64decode(m['message'])
                # TODO: Augment with market, if available

            return {"messages": inboxmsgs}
        except Exception as e:
            self.log.error("Failed to get inbox messages: {}".format(e))
            self.log.error(traceback.format_exc())
            return {}

    def send_message(self, msg):
        self.log.info("Sending message for market: %s" % self.transport.market_id)
        settings = self.get_settings()
        try:
            # Base64 decode subject and content
            self.log.info("Encoding message: {}".format(msg))
            subject = b64encode(msg['subject'])
            body = b64encode(msg['body'])
            result = self.transport._bitmessage_api.sendMessage(msg['to'],
                                                                 settings['bitmessage'],
                                                                 subject, body)
            self.log.info("Send message result: {}".format(result))
            return {}
        except Exception as e:
            self.log.error("Failed to send message: %s" % e)
            self.log.error(traceback.format_exc())
            return {}

    def get_contracts(self, page=0):
        self.log.info('Getting contracts for market: %s' % self.transport.market_id)
        contracts = self.db.selectEntries("contracts", "market_id = '%s'" % self.transport.market_id.replace("'", "''"),
                                           limit=10,
                                           limit_offset=(page * 10))
        my_contracts = []
        for contract in contracts:
            try:
                contract_body = json.loads(u"%s" % contract['contract_body'])
                item_price = contract_body.get('Contract').get('item_price') if contract_body.get('Contract').get('item_price') > 0 else 0
                shipping_price = contract_body.get('Contract').get('item_delivery').get('shipping_price') if contract_body.get('Contract').get('item_delivery').get('shipping_price') > 0 else 0
                my_contracts.append({"key": contract['key'] if 'key' in contract else "",
                                     "id": contract['id'] if 'id' in contract else "",
                                     "item_images": contract_body.get('Contract').get('item_images'),
                                     "signed_contract_body": contract['signed_contract_body'] if 'signed_contract_body' in contract else "",
                                     "contract_body": contract_body,
                                     "unit_price": item_price,
                                     "shipping_price": shipping_price,
                                     "item_title": contract_body.get('Contract').get('item_title'),
                                     "item_desc": contract_body.get('Contract').get('item_desc'),
                                     "item_condition": contract_body.get('Contract').get('item_condition'),
                                     "item_quantity_available": contract_body.get('Contract').get('item_quantity'),
                                     })
            except:
                self.log.error('Problem loading the contract body JSON')

        return {"contracts": my_contracts, "page": page,
                "total_contracts": self.db.numEntries("contracts")}

    # SETTINGS
    def save_settings(self, msg):
        self.log.debug("Settings to save %s" % msg)

        # Check for any updates to arbiter or notary status to push to the DHT
        if 'notary' in msg:
            # Generate notary index key
            hash_value = hashlib.new('ripemd160')
            hash_value.update('notary-index')
            key = hash_value.hexdigest()

            if msg['notary'] is True:
                self.log.info('Letting the network know you are now a notary')
                data = json.dumps({'notary_index_add': self.transport.guid})
                self.transport.dht.iterativeStore(self.transport, key, data, self.transport.guid)
            else:
                self.log.info('Letting the network know you are not a notary')
                data = json.dumps({'notary_index_remove': self.transport.guid})
                self.transport.dht.iterativeStore(self.transport, key, data, self.transport.guid)

        # Update nickname
        self.transport.nickname = msg['nickname']

        if 'burnAmount' in msg:
            del msg['burnAmount']
        if 'burnAddr' in msg:
            del msg['burnAddr']

        # Update local settings
        self.db.updateEntries("settings", {'market_id': self.transport.market_id}, msg)

    def get_settings(self):

        self.log.info('Getting settings info for Market %s' % self.transport.market_id)
        settings = self.db.getOrCreate("settings", "market_id = '%s'" % self.transport.market_id, {"market_id": self.transport.market_id})

        if settings['arbiter'] == 1:
            settings['arbiter'] = True
        if settings['notary'] == 1:
            settings['notary'] = True

        settings['notaries'] = ast.literal_eval(settings['notaries']) if settings['notaries'] != "" else []
        settings['trustedArbiters'] = ast.literal_eval(settings['trustedArbiters']) if settings['trustedArbiters'] != "" else []
        settings['privkey'] = settings['privkey'] if 'secret' in settings else ""
        settings['btc_pubkey'] = privkey_to_pubkey(settings.get('privkey'))
        settings['secret'] = settings['secret'] if 'secret' in settings else ""

        self.log.info('SETTINGS: %s' % settings)

        if settings:
            return settings
        else:
            return {}

    # PAGE QUERYING
    def query_page(self, find_guid, callback=lambda msg: None):

        self.log.info('Searching network for node: %s' % find_guid)
        msg = query_page(find_guid)
        msg['uri'] = self.transport.uri
        msg['senderGUID'] = self.transport.guid
        msg['sin'] = self.transport.sin
        msg['pubkey'] = self.transport.pubkey

        self.transport.send(msg, find_guid, callback)

    # Return your page info if someone requests it on the network
    def on_query_page(self, peer):
        self.log.info("Someone is querying for your page")
        settings = self.get_settings()

        new_peer = self.transport.get_crypto_peer(peer['senderGUID'],
                                                   peer['uri'],
                                                   pubkey=peer['pubkey'],
                                                   nickname=peer['senderNick'])
        new_peer.start_handshake()

        new_peer.send(proto_page(self.transport.uri,
                                 self.transport.pubkey,
                                 self.transport.guid,
                                 settings['storeDescription'],
                                 self.signature,
                                 settings['nickname'],
                                 settings['PGPPubKey'] if 'PGPPubKey' in settings else '',
                                 settings['email'] if 'email' in settings else '',
                                 settings['bitmessage'] if 'bitmessage' in settings else '',
                                 settings['arbiter'] if 'arbiter' in settings else '',
                                 settings['notary'] if 'notary' in settings else '',
                                 settings['arbiterDescription'] if 'arbiterDescription' in settings else '',
                                 self.transport.sin)
                      )

    def on_query_myorders(self, peer):
        self.log.info("Someone is querying for your page: %s" % peer)

    def on_query_listings(self, peer, page=0):
        self.log.info("Someone is querying your listings: %s" % peer)
        contracts = self.get_contracts(page)

        if len(contracts['contracts']) == 0:
            self.transport.send({"type": "no_listing_result"}, peer['senderGUID'])
            return
        else:
            for contract in contracts['contracts']:
                contract = contract
                contract['type'] = "listing_result"
                self.transport.send(contract, peer['senderGUID'])

    def on_peer(self, peer):
        pass

    def on_negotiate_pubkey(self, ident_pubkey):
        self.log.info("Someone is asking for your real pubKey")
        assert "nickname" in ident_pubkey
        assert "ident_pubkey" in ident_pubkey
        nickname = ident_pubkey['nickname']
        ident_pubkey = ident_pubkey['ident_pubkey'].decode("hex")
        self.transport.respond_pubkey_if_mine(nickname, ident_pubkey)

    def on_response_pubkey(self, response):
        assert "pubkey" in response
        assert "nickname" in response
        assert "signature" in response
        pubkey = response["pubkey"].decode("hex")
        # signature = response["signature"].decode("hex")
        nickname = response["nickname"]
        # Cache mapping for later.
        if nickname not in self.transport.nick_mapping:
            self.transport.nick_mapping[nickname] = [None, pubkey]
        # Verify signature here...
        # Add to our dict.
        self.transport.nick_mapping[nickname][1] = pubkey
        self.log.info("[market] mappings: ###############")
        for key, value in self.transport.nick_mapping.iteritems():
            self.log.info("'%s' -> '%s' (%s)" % (
                key, value[1].encode("hex") if value[1] is not None else value[1],
                value[0].encode("hex") if value[0] is not None else value[0]))
        self.log.info("##################################")

    def release_funds_to_merchant(self, buyer_order_id, tx, script, signatures, guid):
        self.log.debug('Release funds to merchant: %s %s %s %s' % (buyer_order_id, tx, signatures, guid))
        self.transport.send({'type': 'release_funds_tx',
                              'tx': tx,
                              'script': script,
                              'buyer_order_id': buyer_order_id,
                              'signatures': signatures}, guid)
        self.log.debug('TX sent to merchant')<|MERGE_RESOLUTION|>--- conflicted
+++ resolved
@@ -347,11 +347,7 @@
         self.update_listings_index()
 
     def remove_from_keyword_indexes(self, contract_id):
-<<<<<<< HEAD
-        contract = self._db.selectEntries("contracts", "id = '%s'" % contract_id)[0]
-=======
         contract = self.db.selectEntries("contracts", "id = '%s'" % contract_id.replace("'", "''"))[0]
->>>>>>> ef94690e
         contract_key = contract['key']
 
         contract = json.loads(contract['contract_body'])
