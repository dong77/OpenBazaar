--- conflicted
+++ resolved
@@ -157,13 +157,6 @@
 
         listing_id = msg.get('productID')
         listing = self._db.products.find_one({'id':listing_id})
-
-<<<<<<< HEAD
-        #listing = json.loads(listing)
-        print listing
-=======
->>>>>>> f425f815
-
 
         listing = proto_listing(listing['productTitle'],
                                 listing['productDescription'] if listing.has_key('productDescription') else "",
