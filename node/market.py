--- conflicted
+++ resolved
@@ -408,11 +408,7 @@
 
     def get_contracts(self, page=0):
         self.log.info('Getting contracts for market: %s' % self.transport.market_id)
-<<<<<<< HEAD
-        contracts = self.db.selectEntries("contracts", {"market_id": self.transport.market_id},
-=======
-        contracts = self.db.selectEntries("contracts", "market_id == '%s' and deleted == 0" % self.transport.market_id.replace("'", "''"),
->>>>>>> 47d9c2db
+        contracts = self.db.selectEntries("contracts", {"market_id": self.transport.market_id, "deleted":0},
                                            limit=10,
                                            limit_offset=(page * 10))
         my_contracts = []
