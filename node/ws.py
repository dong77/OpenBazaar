--- conflicted
+++ resolved
@@ -12,12 +12,8 @@
 import tornado.websocket
 from zmq.eventloop import ioloop
 from twisted.internet import reactor
-<<<<<<< HEAD
 from backuptool import BackupTool, Backup, BackupJSONEncoder
-=======
 import trust
-from backuptool import BackupTool
->>>>>>> 4f192c4d
 
 ioloop.install()
 
