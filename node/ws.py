--- conflicted
+++ resolved
@@ -13,11 +13,8 @@
 import tornado.websocket
 from zmq.eventloop import ioloop
 from twisted.internet import reactor
-<<<<<<< HEAD
 import trust
-=======
 from backuptool import BackupTool
->>>>>>> 1ab23f1b
 
 ioloop.install()
 
