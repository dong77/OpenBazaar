--- conflicted
+++ resolved
@@ -160,7 +160,6 @@
 
         # Get order prototype object before storing
         order = {"id": _order['id'],
-<<<<<<< HEAD
                  "state": _order.get('state'),
                  "address": _order.get('address'),
                  "buyer": _order.get('buyer'),
@@ -178,25 +177,6 @@
                  "signed_contract_body": _order.get('signed_contract_body'),
                  "note_for_merchant":  _order.get('note_for_merchant'),
                  "updated": _order.get('updated')}
-=======
-                 "state": _order['state'],
-                 "address": _order['address'] if 'address' in _order else "",
-                 "buyer": _order['buyer'] if 'buyer' in _order else "",
-                 "merchant": _order['merchant'] if 'merchant' in _order else "",
-                 "order_id": _order['order_id'],
-                 "item_price": _order['item_price'] if 'item_price' in _order else "",
-                 "shipping_price": _order['shipping_price'] if 'shipping_price' in _order else "",
-                 "shipping_address": _order['shipping_address'] if 'shipping_address' in _order and _order['shipping_address'] is not "" else "",
-                 "total_price": total_price,
-                 "notary": notary,
-                 "payment_address": _order['payment_address'] if 'payment_address' in _order and _order['payment_address'] is not "" else "",
-                 "item_image": offer_data_json['Contract']['item_images'] if offer_data_json['Contract']['item_images'] != {} else "img/no-photo.png",
-                 "qrcode": 'data:image/png;base64,'+qr,
-                 "item_title": offer_data_json['Contract']['item_title'],
-                 "signed_contract_body": _order['signed_contract_body'] if 'signed_contract_body' in _order else "",
-                 "note_for_merchant":  _order['note_for_merchant'] if 'note_for_merchant' in _order else "",
-                 "updated": _order['updated'] if 'updated' in _order else ""}
->>>>>>> 33d5d6b3
 
         return order
 
