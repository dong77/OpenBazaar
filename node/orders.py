--- conflicted
+++ resolved
@@ -139,15 +139,9 @@
     def get_order(self, order_id, by_buyer_id=False):
 
         if not by_buyer_id:
-<<<<<<< HEAD
-            _order = self._db.selectEntries("orders", {"order_id": order_id})[0]
-        else:
-            _order = self._db.selectEntries("orders", {"buyer_order_id": order_id})[0]
-=======
-            _order = self.db.selectEntries("orders", "order_id = '%s'" % str(order_id).replace("'", "''"))[0]
-        else:
-            _order = self.db.selectEntries("orders", "buyer_order_id = '%s'" % str(order_id).replace("'", "''"))[0]
->>>>>>> 1426b05f
+            _order = self.db.selectEntries("orders", {"order_id": order_id})[0]
+        else:
+            _order = self.db.selectEntries("orders", {"buyer_order_id": order_id})[0]
         total_price = 0
 
         offer_data_json = self.get_offer_json(_order['signed_contract_body'], _order['state'])
@@ -218,11 +212,7 @@
         if merchant is None:
             order_ids = self.db.selectEntries(
                 "orders",
-<<<<<<< HEAD
-                {"market_id": self._market_id},
-=======
-                "market_id = '%s'" % self.market_id.replace("'", "''"),
->>>>>>> 1426b05f
+                {"market_id": self.market_id},
                 order_field="updated",
                 order="DESC",
                 limit=10,
@@ -232,21 +222,12 @@
             for result in order_ids:
                 order = self.get_order(result['order_id'])
                 orders.append(order)
-
-<<<<<<< HEAD
             total_orders = len(orders)
-=======
-            total_orders = self.db.numEntries("orders", "market_id = '%s'" % self.market_id)
->>>>>>> 1426b05f
         else:
             if merchant:
                 order_ids = self.db.selectEntries(
                     "orders",
-<<<<<<< HEAD
-                    {"market_id": self._market_id, "merchant": self._transport._guid},
-=======
-                    "market_id = '%s' and merchant = '%s'" % (self.market_id.replace("'", "''"), self.transport.guid.replace("'", "''")),
->>>>>>> 1426b05f
+                    {"market_id": self.market_id, "merchant": self.transport._guid},
                     order_field="updated",
                     order="DESC",
                     limit=10,
@@ -256,48 +237,26 @@
                 for result in order_ids:
                     order = self.get_order(result['order_id'])
                     orders.append(order)
-<<<<<<< HEAD
                 total_orders = len(orders)
             else:
-                order_ids = self._db.selectEntries(
+                order_ids = self.db.selectEntries(
                     "orders",
-                    {"market_id": self._market_id},
-=======
-                total_orders = self.db.numEntries("orders", "market_id = '%s' and merchant = '%s'" % (
-                    self.market_id, self.transport.guid))
-            else:
-                order_ids = self.db.selectEntries("orders", "market_id = '%s' and merchant <> '%s'" % (
-                    self.market_id.replace("'", "''"),
-                    self.transport.guid.replace("'", "''")
-                ),
->>>>>>> 1426b05f
+                    {"market_id": self.market_id},
                     order_field="updated",
                     order="DESC", limit=10,
                     limit_offset=page * 10
                 )
                 for result in order_ids:
-                    if result['merchant'] != self._transport._guid:
+                    if result['merchant'] != self.transport._guid:
                         order = self.get_order(result['order_id'])
                         orders.append(order)
-
-<<<<<<< HEAD
                 total_orders = len(orders)
 
         for order in orders:
-            buyer = self._db.selectEntries("peers", {"guid": order['buyer']})
+            buyer = self.db.selectEntries("peers", {"guid": order['buyer']})
             if len(buyer) > 0:
                 order['buyer_nickname'] = buyer[0]['nickname']
-            merchant = self._db.selectEntries("peers", {"guid": order['merchant']})
-=======
-                total_orders = self.db.numEntries("orders", "market_id = '%s' and merchant <> '%s'" % (
-                    self.market_id, self.transport.guid))
-
-        for order in orders:
-            buyer = self.db.selectEntries("peers", "guid = '%s'" % order['buyer'].replace("'", "''"))
-            if len(buyer) > 0:
-                order['buyer_nickname'] = buyer[0]['nickname']
-            merchant = self.db.selectEntries("peers", "guid = '%s'" % order['merchant'].replace("'", "''"))
->>>>>>> 1426b05f
+            merchant = self.db.selectEntries("peers", {"guid": order['merchant']})
             if len(merchant) > 0:
                 order['merchant_nickname'] = merchant[0]['nickname']
 
@@ -367,13 +326,8 @@
 
         new_order['address'] = self._multisig.address
 
-<<<<<<< HEAD
-        if len(self._db.selectEntries("orders", {"order_id": new_order['id']})) > 0:
-            self._db.updateEntries("orders", {"order_id": new_order['id']}, {new_order})
-=======
-        if self.db.numEntries("order", {"order_id": new_order['id']}) > 0:
+        if len(self.db.selectEntries("orders", {"order_id": new_order['id']})) > 0:
             self.db.updateEntries("orders", {"order_id": new_order['id']}, {new_order})
->>>>>>> 1426b05f
         else:
             self.db.insertEntry("orders", new_order)
 
@@ -463,11 +417,7 @@
         new_order['state'] = Orders.State.RECEIVED
 
         order_id = random.randint(0, 1000000)
-<<<<<<< HEAD
-        while len(self._db.selectEntries("orders", {'id': order_id})) > 0:
-=======
-        while self.db.numEntries("orders", {'id': order_id}) > 0:
->>>>>>> 1426b05f
+        while len(self.db.selectEntries("orders", {'id': order_id})) > 0:
             order_id = random.randint(0, 1000000)
 
         new_order['order_id'] = order_id
@@ -497,11 +447,7 @@
 
         # Save order locally in database
         order_id = random.randint(0, 1000000)
-<<<<<<< HEAD
-        while (len(self._db.selectEntries("orders", {"id": order_id}))) > 0:
-=======
-        while self.db.numEntries("orders", "id = '%s'" % order_id) > 0:
->>>>>>> 1426b05f
+        while (len(self.db.selectEntries("orders", {"id": order_id}))) > 0:
             order_id = random.randint(0, 1000000)
 
         seller = self.transport.dht._routingTable.getContact(msg['sellerGUID'])
@@ -582,11 +528,7 @@
 
         # Generate unique id for this bid
         order_id = random.randint(0, 1000000)
-<<<<<<< HEAD
-        while len(self._db.selectEntries("contracts", {"id": order_id})) > 0:
-=======
-        while self.db.numEntries("contracts", "id = '%s'" % order_id) > 0:
->>>>>>> 1426b05f
+        while len(self.db.selectEntries("contracts", {"id": order_id})) > 0:
             order_id = random.randint(0, 1000000)
 
         # Add to contract and sign
@@ -813,11 +755,7 @@
             state = 'Waiting for Payment'
 
             merchant_order_id = random.randint(0, 1000000)
-<<<<<<< HEAD
-            while len(self._db.selectEntries("orders", {"id": order_id})) > 0:
-=======
-            while self.db.numEntries("orders", "id = '%s'" % order_id) > 0:
->>>>>>> 1426b05f
+            while len(self.db.selectEntries("orders", {"id": order_id})) > 0:
                 merchant_order_id = random.randint(0, 1000000)
 
             buyer_id = str(bid_data_json['Buyer']['buyer_GUID']) + '-' + str(bid_data_json['Buyer']['buyer_order_id'])
