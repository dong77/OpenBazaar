from dht import DHT
from p2p import PeerConnection, TransportLayer
from pprint import pformat
from protocol import hello_request, hello_response, proto_response_pubkey
from urlparse import urlparse
from zmq.eventloop import ioloop
from zmq.eventloop.ioloop import PeriodicCallback
import gnupg
import xmlrpclib
import logging
import pyelliptic as ec
import requests
import socket
import traceback
from threading import Thread
import zlib
import obelisk
import arithmetic
from pybitcointools import *

ioloop.install()


class CryptoPeerConnection(PeerConnection):

    def __init__(self, transport, address, pub=None, guid=None, nickname=None,
                 sin=None, callback=lambda msg: None):

        # self._priv = transport._myself
        self.pub = pub
        self.ip = urlparse(address).hostname
        self.port = urlparse(address).port
        self.nickname = nickname
        self.sin = sin
        self.connected = False
        self.guid = guid

        PeerConnection.__init__(self, transport, address)

        self.log = logging.getLogger('[%s] %s' % (transport.market_id,
                                                   self.__class__.__name__))

    def start_handshake(self, handshake_cb=None):
        if self.check_port():
            def cb(msg):
                if msg:

                    self.log.debug('ALIVE PEER %s' % msg[0])
                    msg = msg[0]
                    msg = json.loads(msg)

                    # Update Information
                    self.guid = msg['senderGUID']
                    self.sin = self.generate_sin(self.guid)
                    self.pub = msg['pubkey']
                    self.nickname = msg['senderNick']

                    self._peer_alive = True

                    # Add this peer to active peers list
                    for idx, peer in enumerate(self.transport.dht.activePeers):
                        if peer.guid == self.guid or peer.address == self.address:
                            self.transport.dht.activePeers[idx] = self
                            self.transport.dht.add_peer(self.transport,
                                                          self.address,
                                                          self.pub,
                                                          self.guid,
                                                          self.nickname)
                            return

                    self.transport.dht.activePeers.append(self)
                    self.transport.dht._routingTable.addContact(self)

                    if handshake_cb is not None:
                        handshake_cb()

            self.send_raw(json.dumps({'type': 'hello',
                                      'pubkey': self.transport.pubkey,
                                      'uri': self.transport.uri,
                                      'senderGUID': self.transport.guid,
                                      'senderNick': self.transport.nickname}), cb)

    def __repr__(self):
        return '{ guid: %s, ip: %s, port: %s, pubkey: %s }' % (self.guid, self.ip, self.port, self.pub)

    def generate_sin(self, guid):
        return obelisk.EncodeBase58Check('\x0F\x02%s' + guid.decode('hex'))

    def check_port(self):
        try:
            s = socket.socket(socket.AF_INET, socket.SOCK_STREAM)
            s.settimeout(1)
            s.connect((self.ip, self.port))
        except socket.error:
            try:
                s = socket.socket(socket.AF_INET6, socket.SOCK_STREAM)
                s.settimeout(1)
                s.connect((self.ip, self.port))
            except socket.error as e:
                self.log.error("socket error on %s: %s" % (self.ip, e))
                self.transport.dht.remove_active_peer(self.address)
                return False
        except TypeError:
            self.log.error("tried connecting to invalid address: %s" % self.ip)
            return False

        s.close()
        return True

    def sign(self, data):
        self.log.info('secret %s' % self.transport.settings['secret'])
        cryptor = CryptoTransportLayer.makeCryptor(self.transport.settings['secret'])
        return cryptor.sign(data)

    @staticmethod
    def hexToPubkey(pubkey):
        pubkey_raw = arithmetic.changebase(pubkey[2:], 16, 256, minlen=64)
        pubkey_bin = '\x02\xca\x00 ' + pubkey_raw[:32] + '\x00 ' + pubkey_raw[32:]
        return pubkey_bin

    def encrypt(self, data):
        try:
            if self.pub is not None:
                result = ec.ECC(curve='secp256k1').encrypt(data, CryptoPeerConnection.hexToPubkey(self.pub))

                return result
            else:
                self.log.error('Public Key is missing')
                return False
        except Exception as e:
            self.log.error('Encryption failed. %s' % e)

    def send(self, data, callback=lambda msg: None):

        if hasattr(self, 'guid'):

            # Include guid
            data['guid'] = self.guid
            data['senderGUID'] = self.transport.guid
            data['uri'] = self.transport.uri
            data['pubkey'] = self.transport.pubkey
            data['senderNick'] = self.transport.nickname

            self.log.debug('Sending to peer: %s %s' % (self.ip, pformat(data)))

            if self.pub == '':
                self.log.info('There is no public key for encryption')
            else:
                signature = self.sign(json.dumps(data))
                data = self.encrypt(json.dumps(data))

                try:
                    if data is not None:
                        encoded_data = data.encode('hex')
                        self.send_raw(json.dumps({'sig': signature.encode('hex'), 'data': encoded_data}), callback)
                    else:
                        self._log.error('Data was empty')
                except Exception as e:
                    self._log.error("Was not able to encode empty data: %s" % e)
        else:
            self.log.error('Cannot send to peer')

    def peer_to_tuple(self):
        return self.ip, self.port, self.guid

    def get_guid(self):
        return self.guid


class CryptoTransportLayer(TransportLayer):

    def __init__(self, my_ip, my_port, market_id, db, bm_user=None, bm_pass=None,
                 bm_port=None, seed_mode=0, dev_mode=False):

        self.log = logging.getLogger('[%s] %s' % (market_id,
                                                   self.__class__.__name__))
        requests_log = logging.getLogger("requests")
        requests_log.setLevel(logging.WARNING)

        # Connect to database
        self.db = db

        self._bitmessage_api = None
        if (bm_user, bm_pass, bm_port) != (None, None, None):
            if not self._connect_to_bitmessage(bm_user, bm_pass, bm_port):
                self.log.info('Bitmessage not installed or started')

        try:
            socket.inet_pton(socket.AF_INET6, my_ip)
            my_uri = "tcp://[%s]:%s" % (my_ip, my_port)
        except socket.error:
            my_uri = "tcp://%s:%s" % (my_ip, my_port)

        self.market_id = market_id
        self.nick_mapping = {}
        self.uri = my_uri
        self.ip = my_ip
        self.nickname = ""
        self._dev_mode = dev_mode

        # Set up
        self._setup_settings()

        self.dht = DHT(self, self.market_id, self.settings, self.db)

        # self._myself = ec.ECC(pubkey=self.pubkey.decode('hex'),
        #                       privkey=self.secret.decode('hex'),
        #                       curve='secp256k1')

        TransportLayer.__init__(self, market_id, my_ip, my_port,
                                self.guid, self.nickname)

        self.setup_callbacks()
        self.listen(self.pubkey)

        if seed_mode == 0 and not dev_mode:
            self.start_ip_address_checker()

    def setup_callbacks(self):
        self.add_callbacks([('hello', self._ping),
                            ('findNode', self._find_node),
                            ('findNodeResponse', self._find_node_response),
                            ('store', self._store_value)])

    def start_ip_address_checker(self):
        '''Checks for possible public IP change'''
        self.caller = PeriodicCallback(self._ip_updater_periodic_callback, 5000, ioloop.IOLoop.instance())
        self.caller.start()

    def _ip_updater_periodic_callback(self):
        try:
            r = requests.get('https://icanhazip.com')

            if r and hasattr(r, 'text'):
                ip = r.text
                ip = ip.strip(' \t\n\r')
                if ip != self.ip:
                    self.ip = ip
                    try:
                        socket.inet_pton(socket.AF_INET6, self.ip)
                        my_uri = 'tcp://[%s]:%s' % (self.ip, self.port)
                    except socket.error:
                        my_uri = 'tcp://%s:%s' % (self.ip, self.port)
                    self.uri = my_uri
                    self.stream.close()
                    self.listen(self.pubkey)

                    self.dht._iterativeFind(self.guid, [], 'findNode')
            else:
                self.log.error('Could not get IP')
        except Exception as e:
            self.log.error('[Requests] error: %s' % e)

    def save_peer_to_db(self, peer_tuple):
        uri = peer_tuple[0]
        pubkey = peer_tuple[1]
        guid = peer_tuple[2]
        nickname = peer_tuple[3]

        # Update query
        self.db.deleteEntries("peers", {"uri": uri, "guid": guid}, "OR")
        # if len(results) > 0:
        #     self.db.updateEntries("peers", {"id": results[0]['id']}, {"market_id": self.market_id, "uri": uri, "pubkey": pubkey, "guid": guid, "nickname": nickname})
        # else:
        if guid is not None:
            self.db.insertEntry("peers", {
                "uri": uri,
                "pubkey": pubkey,
                "guid": guid,
                "nickname": nickname,
                "market_id": self.market_id
            })

    def _connect_to_bitmessage(self, bm_user, bm_pass, bm_port):
        # Get bitmessage going
        # First, try to find a local instance
        result = False
        try:
            self.log.info('[_connect_to_bitmessage] Connecting to Bitmessage on port %s' % bm_port)
            self._bitmessage_api = xmlrpclib.ServerProxy("http://{}:{}@localhost:{}/".format(bm_user, bm_pass, bm_port), verbose=0)
            result = self._bitmessage_api.add(2, 3)
            self.log.info("[_connect_to_bitmessage] Bitmessage API is live".format(result))
        # If we failed, fall back to starting our own
        except Exception as e:
            self.log.info("Failed to connect to bitmessage instance: {}".format(e))
            self._bitmessage_api = None
            # self._log.info("Spawning internal bitmessage instance")
            # # Add bitmessage submodule path
            # sys.path.insert(0, os.path.join(
            #     os.path.dirname(__file__), '..', 'pybitmessage', 'src'))
            # import bitmessagemain as bitmessage
            # bitmessage.logger.setLevel(logging.WARNING)
            # bitmessage_instance = bitmessage.Main()
            # bitmessage_instance.start(daemon=True)
            # bminfo = bitmessage_instance.getApiAddress()
            # if bminfo is not None:
            #     self._log.info("Started bitmessage daemon at %s:%s".format(
            #         bminfo['address'], bminfo['port']))
            #     bitmessage_api = xmlrpclib.ServerProxy("http://{}:{}@{}:{}/".format(
            #         bm_user, bm_pass, bminfo['address'], bminfo['port']))
            # else:
            #     self._log.info("Failed to start bitmessage dameon")
            #     self._bitmessage_api = None
        return result

    def _checkok(self, msg):
        self.log.info('Check ok')

    def get_guid(self):
        return self.guid

    def get_dht(self):
        return self.dht

    def get_bitmessage_api(self):
        return self._bitmessage_api

    def get_market_id(self):
        return self.market_id

    # def get_myself(self):
    #     return self._myself

    def _ping(self, msg):

        self.log.info('Pinged %s ' % pformat(msg))
        #
        # pinger = CryptoPeerConnection(self, msg['uri'], msg['pubkey'], msg['senderGUID'])
        # pinger.send_raw(json.dumps(
        #     {"type": "hello_response",
        #      "senderGUID": self.guid,
        #      "uri": self.uri,
        #      "senderNick": self.nickname,
        #      "pubkey": self.pubkey,
        #     }))

    def _store_value(self, msg):
        self.dht._on_storeValue(msg)

    def _find_node(self, msg):
        self.dht.on_find_node(msg)

    def _find_node_response(self, msg):
        self.dht.on_findNodeResponse(self, msg)

    def _setup_settings(self):

<<<<<<< HEAD
        self.settings = self._db.selectEntries("settings", {"market_id": self._market_id})

=======
        self.settings = self.db.selectEntries("settings", "market_id = '%s'" % self.market_id.replace("'", "''"))
>>>>>>> 1426b05f
        if len(self.settings) == 0:
            self.settings = None
            self.db.insertEntry("settings", {"market_id": self.market_id, "welcome": "enable"})
        else:
            self.settings = self.settings[0]

        # Generate PGP key during initial setup or if previous PGP gen failed
        if not self.settings or not ('PGPPubKey' in self.settings and self.settings["PGPPubKey"]):
            try:
                self.log.info('Generating PGP keypair. This may take several minutes...')
                gpg = gnupg.GPG()
                input_data = gpg.gen_key_input(key_type="RSA",
                                               key_length=2048,
                                               name_email='gfy@gfy.com',
                                               name_comment="Autogenerated by Open Bazaar",
                                               passphrase="P@ssw0rd")
                assert input_data is not None
                key = gpg.gen_key(input_data)
                assert key is not None

                pubkey_text = gpg.export_keys(key.fingerprint)
                pgp_dict = {"PGPPubKey": pubkey_text, "PGPPubkeyFingerprint": key.fingerprint}
                self.db.updateEntries("settings", {"market_id": self.market_id}, pgp_dict)
                if self.settings:
                    self.settings.update(pgp_dict)

                self.log.info('PGP keypair generated.')
            except Exception as e:
                self.log.error("Encountered a problem with GPG: %s" % e)

        if self.settings:
            self.nickname = self.settings['nickname'] if 'nickname' in self.settings else ""
            self.secret = self.settings['secret'] if 'secret' in self.settings else ""
            self.pubkey = self.settings['pubkey'] if 'pubkey' in self.settings else ""
            self.privkey = self.settings.get('privkey')
            self.btc_pubkey = privkey_to_pubkey(self.privkey)
            self.guid = self.settings['guid'] if 'guid' in self.settings else ""
            self.sin = self.settings['sin'] if 'sin' in self.settings else ""
            self.bitmessage = self.settings['bitmessage'] if 'bitmessage' in self.settings else ""

            self._myself = ec.ECC(
                pubkey=CryptoTransportLayer.pubkey_to_pyelliptic(self.pubkey).decode('hex'),
                raw_privkey=self.secret.decode('hex'),
                curve='secp256k1'
            )
        else:
            self.nickname = 'Default'

            # Generate Bitcoin keypair
            self._generate_new_keypair()

            # Generate Bitmessage address
            if self._bitmessage_api is not None:
                self._generate_new_bitmessage_address()

<<<<<<< HEAD
            self.settings = self._db.selectEntries("settings", {"market_id": self._market_id})[0]
=======
            self.settings = self.db.selectEntries("settings", "market_id = '%s'" % self.market_id.replace("'", "''"))[0]
>>>>>>> 1426b05f

        self.log.debug('Retrieved Settings: \n%s', pformat(self.settings))

    @staticmethod
    def pubkey_to_pyelliptic(pubkey):
        # Strip 04
        pubkey = pubkey[2:]

        # Split it in half
        pub_x = pubkey[0:len(pubkey) / 2]
        pub_y = pubkey[len(pubkey) / 2:]

        # Add pyelliptic content
        print "02ca0020" + pub_x + "0020" + pub_y
        return "02ca0020" + pub_x + "0020" + pub_y

    def _generate_new_keypair(self):
        secret = str(random.randrange(2 ** 256))
        self.secret = hashlib.sha256(secret).hexdigest()
        self.pubkey = privtopub(self.secret)
        self.privkey = random_key()
        print 'PRIVATE KEY: ', self.privkey
        self.btc_pubkey = privtopub(self.privkey)
        print 'PUBLIC KEY: ', self.btc_pubkey

        # Generate SIN
        sha_hash = hashlib.sha256()
        sha_hash.update(self.pubkey)
        ripe_hash = hashlib.new('ripemd160')
        ripe_hash.update(sha_hash.digest())

        self.guid = ripe_hash.digest().encode('hex')
        self.sin = obelisk.EncodeBase58Check('\x0F\x02%s' + ripe_hash.digest())

        self.db.updateEntries("settings", {"market_id": self.market_id}, {"secret": self.secret,
                                                                            "pubkey": self.pubkey,
                                                                            "privkey": self.privkey,
                                                                            "guid": self.guid,
                                                                            "sin": self.sin})

    def _generate_new_bitmessage_address(self):
        # Use the guid generated previously as the key
        self.bitmessage = self._bitmessage_api.createRandomAddress(
            self.guid.encode('base64'),
            False,
            1.05,
            1.1111
        )
        self.db.updateEntries(
            "settings", {
                "market_id": self.market_id
            }, {
                "bitmessage": self.bitmessage
            }
        )

    def join_network(self, seed_peers=[], callback=lambda msg: None):

        self.log.info('Joining network')

        known_peers = []

        # Connect up through seed servers
        for idx, seed in enumerate(seed_peers):
            try:
                socket.inet_pton(socket.AF_INET6, seed)
                seed_peers[idx] = "tcp://[%s]:12345" % seed
            except socket.error:
                seed_peers[idx] = "tcp://%s:12345" % seed

        # Connect to persisted peers
        db_peers = self.get_past_peers()

        known_peers = list(set(seed_peers)) + list(set(db_peers))

        print 'known_peers', known_peers

        self.connect_to_peers(known_peers)

        # Populate routing table by searching for self
        if len(known_peers) > 0:
            self.search_for_my_node()

        if callback is not None:
            callback('Joined')

    def get_past_peers(self):
        peers = []
<<<<<<< HEAD
        result = self._db.selectEntries("peers", {"market_id": self._market_id})
=======
        result = self.db.selectEntries("peers", "market_id = '%s'" % self.market_id.replace("'", "''"))
>>>>>>> 1426b05f
        for peer in result:
            peers.append(peer['uri'])
        return peers

    def search_for_my_node(self):
        print 'Searching for myself'
        self.dht._iterativeFind(self.guid, self.dht.knownNodes, 'findNode')

    def connect_to_peers(self, known_peers):
        for known_peer in known_peers:
            t = Thread(target=self.dht.add_peer, args=(self, known_peer,))
            t.start()

    def get_crypto_peer(self, guid=None, uri=None, pubkey=None, nickname=None,
                        callback=None):
        if guid == self.guid:
            self.log.error('Cannot get CryptoPeerConnection for your own node')
            return

        self.log.debug('Getting CryptoPeerConnection\nGUID:%s\nURI:%s\nPubkey:%s\nNickname:%s' % (guid, uri, pubkey, nickname))

        return CryptoPeerConnection(self, uri, pubkey, guid=guid,
                                    nickname=nickname, callback=callback)

    def addCryptoPeer(self, peer_to_add):

        foundOutdatedPeer = False
        for idx, peer in enumerate(self.dht.activePeers):

            if (peer.address, peer.guid, peer.pub) == (peer_to_add.address, peer_to_add.guid, peer_to_add.pub):
                self.log.info('Found existing peer, not adding.')
                return

            if peer.guid == peer_to_add.guid or peer.pub == peer_to_add.pub or peer.address == peer_to_add.address:

                foundOutdatedPeer = True
                self.log.info('Found an outdated peer')

                # Update existing peer
                self._activePeers[idx] = peer_to_add
                self._dht.add_peer(self, peer_to_add._address, peer_to_add._pub, peer_to_add._guid, peer_to_add._nickname)

        if not foundOutdatedPeer and peer_to_add.guid != self.guid:
            self.log.info('Adding crypto peer at %s' % peer_to_add.nickname)
            self.dht.add_peer(self, peer_to_add.address, peer_to_add.pub, peer_to_add.guid, peer_to_add.nickname)

    # Return data array with details from the crypto file
    # TODO: This needs to be protected better; potentially encrypted file or DB
    @staticmethod
    def load_crypto_details(store_file):
        with open(store_file) as f:
            data = json.loads(f.read())
        assert "nickname" in data
        assert "secret" in data
        assert "pubkey" in data
        assert len(data["secret"]) == 2 * 32
        assert len(data["pubkey"]) == 2 * 33

        return data["nickname"], data["secret"].decode("hex"), \
            data["pubkey"].decode("hex")

    def get_profile(self):
        peers = {}

<<<<<<< HEAD
        self.settings = self._db.selectEntries("settings", {"market_id": self._market_id})[0]
=======
        self.settings = self.db.selectEntries("settings", "market_id = '%s'" % self.market_id.replace("'", "''"))[0]
>>>>>>> 1426b05f

        for uri, peer in self.peers.iteritems():
            if peer.pub:
                peers[uri] = peer.pub.encode('hex')
        return {'uri': self.uri, 'pub': self._myself.get_pubkey().encode('hex'), 'nickname': self.nickname,
                'peers': peers}

    def respond_pubkey_if_mine(self, nickname, ident_pubkey):

        if ident_pubkey != self.pubkey:
            self.log.info("Public key does not match your identity")
            return

        # Return signed pubkey
        pubkey = self._myself.pubkey
        ec_key = obelisk.EllipticCurveKey()
        ec_key.set_secret(self.secret)
        digest = obelisk.Hash(pubkey)
        signature = ec_key.sign(digest)

        # Send array of nickname, pubkey, signature to transport layer
        self.send(proto_response_pubkey(nickname, pubkey, signature))

    def pubkey_exists(self, pub):

        for uri, peer in self.peers.iteritems():
            self.log.info('PEER: %s Pub: %s' %
                           (peer.pub.encode('hex'), pub.encode('hex')))
            if peer.pub.encode('hex') == pub.encode('hex'):
                return True

        return False

    def create_peer(self, uri, pub, node_guid):

        if pub:
            pub = pub.decode('hex')

        # Create the peer if public key is not already in the peer list
        # if not self.pubkey_exists(pub):
        self.peers[uri] = CryptoPeerConnection(self, uri, pub, node_guid)

        # Call 'peer' callbacks on listeners
        self.trigger_callbacks('peer', self.peers[uri])

        # else:
        #    print 'Pub Key is already in peer list'

    def send(self, data, send_to=None, callback=lambda msg: None):

        self.log.debug("Outgoing Data: %s %s" % (data, send_to))

        # Directed message
        if send_to is not None:

            peer = self.dht._routingTable.getContact(send_to)
            if not peer:
                for activePeer in self.dht.activePeers:
                    if activePeer.guid == send_to:
                        peer = activePeer
                        break

            # peer = CryptoPeerConnection(msg['uri'])
            if peer:
                self.log.debug('Directed Data (%s): %s' % (send_to, data))
                try:
                    peer.send(data, callback=callback)
                except Exception as e:
                    self.log.error('Not sending message directly to peer %s' % e)
            else:
                self.log.error('No peer found')

        else:
            # FindKey and then send

            for peer in self.dht.activePeers:
                try:
                    peer = self.dht._routingTable.getContact(peer.guid)
                    data['senderGUID'] = self.guid
                    data['pubkey'] = self.pubkey

                    def cb(msg):
                        self.log.debug('Message Back: \n%s' % pformat(msg))

                    peer.send(data, cb)

                except:
                    self.log.info("Error sending over peer!")
                    traceback.print_exc()

    def send_enc(self, uri, msg):
        peer = self.peers[uri]
        pub = peer.pub

        # Now send a hello message to the peer
        if pub:
            self.log.info("Sending encrypted [%s] message to %s"
                           % (msg['type'], uri))
            peer.send(msg)
        else:
            # Will send clear profile on initial if no pub
            self.log.info("Sending unencrypted [%s] message to %s"
                           % (msg['type'], uri))
            self.peers[uri].send_raw(json.dumps(msg))

    def _init_peer(self, msg):

        uri = msg['uri']
        pub = msg.get('pub')
        nickname = msg.get('nickname')
        msg_type = msg.get('type')
        guid = msg['guid']

        if not self.valid_peer_uri(uri):
            self.log.error("Invalid Peer: %s " % uri)
            return

        if uri not in self.peers:
            # Unknown peer
            self.log.info('Add New Peer: %s' % uri)
            self.create_peer(uri, pub, guid)

            if not msg_type:
                self.send_enc(uri, hello_request(self.get_profile()))
            elif msg_type == 'hello_request':
                self.send_enc(uri, hello_response(self.get_profile()))

        else:
            # Known peer
            if pub:
                # test if we have to update the pubkey
                if not self.peers[uri].pub:
                    self.log.info("Setting public key for seed node")
                    self.peers[uri].pub = pub.decode('hex')
                    self.trigger_callbacks('peer', self.peers[uri])

                if self.peers[uri].pub != pub.decode('hex'):
                    self.log.info("Updating public key for node")
                    self.peers[uri].nickname = nickname
                    self.peers[uri].pub = pub.decode('hex')

                    self.trigger_callbacks('peer', self.peers[uri])

            if msg_type == 'hello_request':
                # reply only if necessary
                self.send_enc(uri, hello_response(self.get_profile()))

    def _on_message(self, msg):

        # here goes the application callbacks
        # we get a "clean" msg which is a dict holding whatever
        # self.log.info("[On Message] Data received: %s" % msg)

        pubkey = msg.get('pubkey')
        uri = msg.get('uri')
        ip = urlparse(uri).hostname
        port = urlparse(uri).port
        guid = msg.get('senderGUID')
        nickname = msg.get('senderNick')[:120]

        self.dht.add_known_node((ip, port, guid, nickname))
        self.log.info('ON MESSAGE %s' % msg)

        self.dht.add_peer(self, uri, pubkey, guid, nickname)

        self.trigger_callbacks(msg['type'], msg)

    @staticmethod
    def makeCryptor(privkey):
        privkey_bin = '\x02\xca\x00 ' + arithmetic.changebase(privkey, 16, 256, minlen=32)
        pubkey = arithmetic.changebase(arithmetic.privtopub(privkey), 16, 256, minlen=65)[1:]
        pubkey_bin = '\x02\xca\x00 ' + pubkey[:32] + '\x00 ' + pubkey[32:]
        cryptor = ec.ECC(curve='secp256k1', privkey=privkey_bin, pubkey=pubkey_bin)
        return cryptor

    @staticmethod
    def makePubCryptor(pubkey):
        pubkey_bin = CryptoPeerConnection.hexToPubkey(pubkey)
        return ec.ECC(curve='secp256k1', pubkey=pubkey_bin)

    def _on_raw_message(self, serialized):

        try:

            # Decompress message
            serialized = zlib.decompress(serialized)

            msg = json.loads(serialized)
            self.log.info("Message Received [%s]" % msg.get('type', 'unknown'))

            if msg.get('type') is None:

                data = msg.get('data').decode('hex')
                sig = msg.get('sig').decode('hex')

                try:

                    cryptor = CryptoTransportLayer.makeCryptor(self.secret)

                    try:
                        data = cryptor.decrypt(data)
                    except Exception as e:
                        self.log.info('Exception: %s' % e)

                    self.log.debug('Signature: %s' % sig.encode('hex'))
                    self.log.debug('Signed Data: %s' % data)

                    # Check signature
                    data_json = json.loads(data)
                    sigCryptor = CryptoTransportLayer.makePubCryptor(data_json['pubkey'])
                    if sigCryptor.verify(sig, data):
                        self.log.info('Verified')
                    else:
                        self.log.error('Message signature could not be verified %s' % msg)
                        # return

                    msg = json.loads(data)
                    self.log.debug('Message Data %s ' % msg)
                except Exception as e:
                    self.log.error('Could not decrypt message properly %s' % e)

        except ValueError:
            try:
                # Encrypted?
                try:
                    msg = self._myself.decrypt(serialized)
                    msg = json.loads(msg)

                    self.log.info(
                        "Decrypted Message [%s]" % msg.get('type', 'unknown')
                    )
                except:
                    self.log.error("Could not decrypt message: %s" % msg)
                    return
            except:
                self.log.error('Message probably sent using incorrect pubkey')

                return

        if msg.get('type') is not None:
            self._on_message(msg)
        else:
            self.log.error('Received a message with no type')<|MERGE_RESOLUTION|>--- conflicted
+++ resolved
@@ -154,9 +154,9 @@
                         encoded_data = data.encode('hex')
                         self.send_raw(json.dumps({'sig': signature.encode('hex'), 'data': encoded_data}), callback)
                     else:
-                        self._log.error('Data was empty')
+                        self.log.error('Data was empty')
                 except Exception as e:
-                    self._log.error("Was not able to encode empty data: %s" % e)
+                    self.log.error("Was not able to encode empty data: %s" % e)
         else:
             self.log.error('Cannot send to peer')
 
@@ -345,12 +345,7 @@
 
     def _setup_settings(self):
 
-<<<<<<< HEAD
-        self.settings = self._db.selectEntries("settings", {"market_id": self._market_id})
-
-=======
-        self.settings = self.db.selectEntries("settings", "market_id = '%s'" % self.market_id.replace("'", "''"))
->>>>>>> 1426b05f
+        self.settings = self.db.selectEntries("settings", {"market_id": self.market_id})
         if len(self.settings) == 0:
             self.settings = None
             self.db.insertEntry("settings", {"market_id": self.market_id, "welcome": "enable"})
@@ -406,11 +401,7 @@
             if self._bitmessage_api is not None:
                 self._generate_new_bitmessage_address()
 
-<<<<<<< HEAD
-            self.settings = self._db.selectEntries("settings", {"market_id": self._market_id})[0]
-=======
-            self.settings = self.db.selectEntries("settings", "market_id = '%s'" % self.market_id.replace("'", "''"))[0]
->>>>>>> 1426b05f
+            self.settings = self.db.selectEntries("settings", {"market_id": self.market_id})[0]
 
         self.log.debug('Retrieved Settings: \n%s', pformat(self.settings))
 
@@ -499,11 +490,7 @@
 
     def get_past_peers(self):
         peers = []
-<<<<<<< HEAD
-        result = self._db.selectEntries("peers", {"market_id": self._market_id})
-=======
-        result = self.db.selectEntries("peers", "market_id = '%s'" % self.market_id.replace("'", "''"))
->>>>>>> 1426b05f
+        result = self.db.selectEntries("peers", {"market_id": self.market_id})
         for peer in result:
             peers.append(peer['uri'])
         return peers
@@ -568,11 +555,7 @@
     def get_profile(self):
         peers = {}
 
-<<<<<<< HEAD
-        self.settings = self._db.selectEntries("settings", {"market_id": self._market_id})[0]
-=======
-        self.settings = self.db.selectEntries("settings", "market_id = '%s'" % self.market_id.replace("'", "''"))[0]
->>>>>>> 1426b05f
+        self.settings = self.db.selectEntries("settings", {"market_id": self.market_id})[0]
 
         for uri, peer in self.peers.iteritems():
             if peer.pub:
