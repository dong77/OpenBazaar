--- conflicted
+++ resolved
@@ -88,18 +88,11 @@
     def check_port(self):
         try:
             s = socket.socket(socket.AF_INET, socket.SOCK_STREAM)
-<<<<<<< HEAD
-            s.settimeout(1)
-            print "CryptoPeerConnection.check_port on", self._ip, self._port
-=======
             s.settimeout(5)
->>>>>>> 578b30e2
             s.connect((self._ip, self._port))
             s.close()
-            print "Success!"
             return True
         except:
-            print "Fail!"
             return False
 
     def sign(self, data):
