--- conflicted
+++ resolved
@@ -89,7 +89,6 @@
     def check_port(self):
         try:
             s = socket.socket(socket.AF_INET, socket.SOCK_STREAM)
-<<<<<<< HEAD
             s.settimeout(1)
             s.connect((self._ip, self._port))
         except socket.error:
@@ -100,18 +99,6 @@
             except socket.error as e:
                 self._log.error("socket error on %s: %s" % (self._ip, e))
                 self._transport._dht.remove_active_peer(self._address)
-                #self._transport._dht._routingTable.removeContact(self._guid)
-=======
-            s.settimeout(5)
-            s.connect((self.ip, self.port))
-        except socket.error:
-            try:
-                s = socket.socket(socket.AF_INET6, socket.SOCK_STREAM)
-                s.settimeout(5)
-                s.connect((self.ip, self.port))
-            except socket.error as e:
-                self.log.error("socket error on %s: %s" % (self.ip, e))
->>>>>>> ef94690e
                 return False
         except TypeError:
             self.log.error("tried connecting to invalid address: %s" % self.ip)
@@ -170,15 +157,9 @@
                         else:
                             self.log.error('Cannot reach this peer to send raw')
                     else:
-<<<<<<< HEAD
                         self._log.error('Data was empty')
                 except Exception as e:
                     self._log.error("Was not able to encode empty data: %s" % e)
-=======
-                        self.log.error('Data was empty')
-                except Exception:
-                    self.log.error("Was not able to encode empty data: %e")
->>>>>>> ef94690e
         else:
             self.log.error('Cannot send to peer')
 
@@ -552,12 +533,8 @@
                 self.log.info('Found an outdated peer')
 
                 # Update existing peer
-<<<<<<< HEAD
                 self._activePeers[idx] = peer_to_add
                 self._dht.add_peer(self, peer_to_add._address, peer_to_add._pub, peer_to_add._guid, peer_to_add._nickname)
-=======
-                self.activePeers[idx] = peer_to_add
->>>>>>> ef94690e
 
         if not foundOutdatedPeer and peer_to_add.guid != self.guid:
             self.log.info('Adding crypto peer at %s' % peer_to_add.nickname)
