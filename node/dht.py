--- conflicted
+++ resolved
@@ -9,12 +9,8 @@
 import routingtable
 import time
 import socket
-<<<<<<< HEAD
-from threading import Thread, Timer
-=======
 from threading import Thread
 from threading import Timer
->>>>>>> c7a0e086
 
 
 class DHT(object):
@@ -147,13 +143,8 @@
 
             def cb():
                 self.log.debug('Back from handshake')
-<<<<<<< HEAD
-                self._routingTable.removeContact(new_peer.guid)
-                self._routingTable.addContact(new_peer)
-=======
                 self.routingTable.removeContact(new_peer.guid)
                 self.routingTable.addContact(new_peer)
->>>>>>> c7a0e086
                 self.transport.save_peer_to_db(peer_tuple)
 
             t = Thread(target=new_peer.start_handshake, args=(cb,))
