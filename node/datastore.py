--- conflicted
+++ resolved
@@ -150,12 +150,8 @@
 
     def setItem(self, key, value, lastPublished, originallyPublished, originalPublisherID, market_id=1):
 
-<<<<<<< HEAD
-        rows = self._db.selectEntries("datastore", {"key": key, "market_id": market_id})
-
-=======
-        rows = self.db.selectEntries("datastore", "key = '%s' and market_id = '%s'" % (key, market_id.replace("'", "''")))
->>>>>>> 1426b05f
+        rows = self.db.selectEntries("datastore", {"key": key, "market_id": market_id})
+
         if len(rows) == 0:
             # FIXME: Wrap text.
             self.db.insertEntry("datastore", {'key': key, 'market_id': market_id, 'key': key, 'value': value, 'lastPublished': lastPublished, 'originallyPublished': originallyPublished, 'originalPublisherID': originalPublisherID, 'market_id': market_id})
@@ -168,11 +164,8 @@
         #     self._cursor.execute('UPDATE data SET value=?, lastPublished=?, originallyPublished=?, originalPublisherID=? WHERE key=?', (buffer(pickle.dumps(value, pickle.HIGHEST_PROTOCOL)), lastPublished, originallyPublished, originalPublisherID, encodedKey))
 
     def _dbQuery(self, key, columnName):
-<<<<<<< HEAD
-        row = self._db.selectEntries("datastore", {"key": key})
-=======
-        row = self.db.selectEntries("datastore", "key = '%s'" % key.replace("'", "''"))
->>>>>>> 1426b05f
+
+        row = self.db.selectEntries("datastore", {"key": key})
 
         if len(row) != 0:
             value = row[0][columnName]
@@ -232,11 +225,7 @@
 
     def setItem(self, key, value, lastPublished, originallyPublished, originalPublisherID, market_id=1):
 
-<<<<<<< HEAD
-        rows = self._db.selectEntries("datastore", {"key": key, "market_id": market_id})
-=======
-        rows = self.db.selectEntries("datastore", "key = '%s' and market_id = '%s'" % (key, market_id.replace("'", "''")))
->>>>>>> 1426b05f
+        rows = self.db.selectEntries("datastore", {"key": key, "market_id": market_id})
         if len(rows) == 0:
             # FIXME: Wrap text.
             self.db.insertEntry("datastore", {'key': key, 'market_id': market_id, 'key': key, 'value': value, 'lastPublished': lastPublished, 'originallyPublished': originallyPublished, 'originalPublisherID': originalPublisherID, 'market_id': market_id})
@@ -249,11 +238,8 @@
         #     self._cursor.execute('UPDATE data SET value=?, lastPublished=?, originallyPublished=?, originalPublisherID=? WHERE key=?', (buffer(pickle.dumps(value, pickle.HIGHEST_PROTOCOL)), lastPublished, originallyPublished, originalPublisherID, encodedKey))
 
     def _dbQuery(self, key, columnName):
-<<<<<<< HEAD
-        row = self._db.selectEntries("datastore", {"key": key})
-=======
-        row = self.db.selectEntries("datastore", "key = '%s'" % key.replace("'", "''"))
->>>>>>> 1426b05f
+
+        row = self.db.selectEntries("datastore", {"key": key})
 
         if len(row) != 0:
             value = row[0][columnName]
