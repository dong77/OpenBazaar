<?xml version="1.0" encoding="ISO-8859-1"?>
<!DOCTYPE html PUBLIC "-//WAPFORUM//DTD XHTML Mobile 1.0//EN" "http://www.wapforum.org/DTD/xhtml-mobile10.dtd">
<html data-ng-app='app' xmlns="http://www.w3.org/1999/xhtml">
<head>
	<title>OpenBazaar - Decentralized markets for the masses</title>
    <meta http-equiv="content-type" content="text/html; charset=UTF-8"/>
    <meta name="viewport" content="width=device-width, initial-scale=1"/>
    
    <script src="/html/vendors/angular.min.js" type="text/javascript"></script>
    <script src="/html/bower_components/angular-bootstrap/ui-bootstrap-tpls.min.js"></script>
    <script src="/html/bower_components/angular-route/angular-route.min.js"></script>
    <script src="/html/vendors/identicon.js" type="text/javascript"></script>
    <script src="/html/vendors/pnglib.js" type="text/javascript"></script>
    <script src="/html/vendors/jquery.min.js" type="text/javascript"></script>
    <script src="/html/vendors/bootstrap.min.js" type="text/javascript"></script>

    <script src="/html/bower_components/jasny-bootstrap/dist/js/jasny-bootstrap.min.js"></script>
    <!--<script src="/html/js/xlat.js"></script>-->
    <script src="/html/js/notifier.js" type="text/javascript"></script>

<<<<<<< HEAD

    <script src="/html/js/ws.js" type="text/javascript"></script>
    <script src="/html/js/app.js" type="text/javascript"></script>
    <script src="/html/js/controllers.js" type="text/javascript"></script>

    <!-- CSS -->
    <link href="/html/css/bootstrap.min.css" rel="stylesheet" type="text/css">
    <link href="/html/bower_components/jasny-bootstrap/dist/css/jasny-bootstrap.min.css" rel="stylesheet" media="screen">
    <link href="/html/css/dark.css" rel="stylesheet" type="text/css">
    <link href="/html/css/animate.css" rel="stylesheet" type="text/css">
    <link href="/html/less/css/app.css" rel="stylesheet" type="text/css">
    <link href="/html/css/messaging.css" rel="stylesheet" type="text/css">

    <title>OpenBazaar - Decentralized markets for the masses</title>

    <meta name="viewport" content="width=device-width, initial-scale=1">

=======
    <link href="/html/css/bootstrap.min.css" rel="stylesheet" type="text/css"/>
    <link href="/html/bower_components/jasny-bootstrap/dist/css/jasny-bootstrap.min.css" rel="stylesheet" media="screen"/>
    <link href="/html/css/dark.css" rel="stylesheet" type="text/css"/>
    <link href="/html/css/animate.css" rel="stylesheet" type="text/css"/>
    <link href="/html/less/css/app.css" rel="stylesheet" type="text/css"/>
    <link href="/html/css/messaging.css" rel="stylesheet" type="text/css"/>
>>>>>>> 26b7bab1
</head>


<body data-ng-controller="Market as market" data-ng-init="">

<<<<<<< HEAD
=======

<div data-ng-show="settings.welcome">
    <div data-ng-controller="WelcomeModalCtrl">
        <script type="text/ng-template" id="myModalContent.html">

            <div class="modal-header">
                <h3 class="modal-title">Welcome to OpenBazaar</h3>
            </div>

            <div class="modal-body"  style="text-align:left;">
                <p style="font-size:110%">
                    <div role="alert" class="alert alert-danger">
                        <strong>Stop and read this!</strong>
                    </div>

                    OpenBazaar is still in beta. This means a few things for users:
                    <ul>
                        <li>You are not anonymous on the OpenBazaar network. Your IP is tied to contracts you sell, buy, or notarize.</li>
                        <li>The settings, layout, and functionality of client will change over time. We'll do our best to make sure you will keep your existing data but major changes might be incompatible and you may need to update your store information and contracts periodically.</li>
                        <li>Transactions might fail for technical reasons, and the OpenBazaar dev team is not responsible for any lost Bitcoin or product issues. In early beta we recommend smaller transactions and/or using the testnet.</li>
                        <li>There will be bugs. Submit a bug report in the <a href="http://forum.openbazaar.org">forums</a> or on Reddit, and please be patient.</li>
                    </ul>

                </p>
            </div>

            <div class="modal-footer">
                <button class="btn btn-primary" data-ng-click="ok()">Ok, let&apos;s get started!</button>
            </div>

        </script>
    </div>
</div>


<!-- Merchant Dashboard -->
>>>>>>> 26b7bab1
<div class="container">

    <!-- Header -->
    <div class="col-sm-12 clearfix" style="border-bottom:1px solid #bbb;padding:5px 0;">
    <div id="header">

        <!-- Logo -->
        <div class="col-sm-4 col-xs-12" >
            <a href="/"><img src="img/logo_header.png" class="img-responsive" style="max-height:100px;" /></a>
        </div>

        <!-- Search and Navigation -->
        <div class="col-sm-8 col-xs-12 search-area">

            <div class="" style="padding-right:0">

                    <form class="search-form2 form-inline" name="search" action="#/search" method="get">
                        <div class="text-right" style="padding-right:0">
<<<<<<< HEAD
                            <input class="form-control" size="60" name="searchterm" type="text" placeholder="Search for markets or products...">
                            <input class="btn btn-primary" type="submit" value="Search">
=======
                            <input class="form-control" size="60" data-ng-model="search" type="text" placeholder="Search for markets or products...">
                            <input class="btn btn-primary" data-ng-click="searchNetwork()" type="submit" value="Search">
>>>>>>> 26b7bab1
                        </div>
                    </form>

            </div>

            <div class="row col-sm-12" style="padding-right:0">
                <div id="header-navigation">
                    <ul class="nav nav-pills">
                         <li><a href="/">Home</a></li>
                        <li class="dropdown"><a href="#orders" data-toggle="dropdown" class="dropdown-toggle">Orders <b class="caret"></b></a>
                            <ul class="dropdown-menu" role="menu">
<<<<<<< HEAD
                                <li role="presentation"><a role="menuitem" tabindex="-1" href="#/orders/sales">My Sales</a></li>
                                <li role="presentation"><a role="menuitem" tabindex="-1" href="#/orders/purchases">My Purchases</a></li>
                            </ul>
                        </li>
                        <li><a href="#/contracts">Contracts</a></li>
=======
                                <li role="presentation"><a role="menuitem" tabindex="-1" href="#mysales" data-ng-click="showDashboardPanel('orders_sales')">My Sales</a></li>
                                <li role="presentation"><a role="menuitem" tabindex="-1" href="#mypurchases" data-ng-click="showDashboardPanel('orders_purchases')">My Purchases</a></li>
                            </ul>
                        </li>
                        <li><a href="#reviews" data-ng-click="showDashboardPanel('reviews')">Reviews</a></li>
                        <li><a href="#catalog" data-ng-click="showDashboardPanel('productCatalog')">Contracts</a></li>
>>>>>>> 26b7bab1
                        <li class="dropdown"><a href="#arbitration" data-toggle="dropdown" class="dropdown-toggle">Arbitration <b class="caret"></b></a>
                            <ul class="dropdown-menu">
                                <li><a href="#" data-ng-click="showDashboardPanel('arbitration')">My Cases</a></li>
                                <li><a href="#">Find Arbiters/Notaries</a></li>
                            </ul>
                        </li>
                        <li><a href="#messages" data-ng-click="showDashboardPanel('messages')">Messages <span data-ng-show="BMMessages" class="badge pull-right">1</span></a></li>
<<<<<<< HEAD
                        <li><a href="#settings">Settings</a></li>
=======
                        <li><a href="#settings" data-ng-click="showDashboardPanel('settings')">Settings</a></li>
>>>>>>> 26b7bab1
                        <li><identicon icon-size="30" hash="myself.guid" title="{{myself.guid}}" ></identicon></li>
                    </ul>

                </div>
            </div>
        </div>


    </div>
    </div>



<div class="row">
<<<<<<< HEAD
    <div id="dashboard-container" class="{{sidebar ? 'col-sm-8' : 'col-sm-12'}}">

        <div data-ng-show="dashboard" style="text-align:left;padding:10px;">

            <div class="dashboard-panel">
                <div data-ng-view></div>

            </div>
=======
<div id="dashboard-container" class="col-sm-8">

<div data-ng-show="dashboard" style="text-align:left;padding:10px;">
    <div class="dashboard-panel">

        <div data-ng-show="myInfoPanel" class="animated fadeInLeft">

            <div class="jumbotron">
                <h1 style="font-weight:130">Welcome</h1>
                <p>You are <strong>now ready</strong> to join the world on a mission of freedom. Freedom to purchase, sell and trade.</p>

                <p style="margin-top:40px;">Some of the cool features we are working on:
                <ul>
                    <li>Secure peer to peer merchants</li>
                    <li>Anonymous ratings system</li>
                    <li>Ricardian Contracts for various types of deals</li>
                    <li>Third-party arbitration system</li>
                    <li>Encrypted messaging and chat</li>
                </ul>
                </p>
                <p style="margin-top:40px;word-wrap:break-word;break-word:break-all">Want to help us change the world by contributing to our project? Visit us at <a href="https://github.com/OpenBazaar/OpenBazaar" target="_blank">https://github.com/OpenBazaar/OpenBazaar</a></p>


            </div>
        </div>



    <!-- Product Catalog -->
    <div data-ng-show="productCatalogPanel" class="animated fadeInLeft">

    <div data-ng-controller="ProductModal" >

        <div class="col-sm-3">
            <h3>Contracts</h3>
        </div>

    <div class="row" style="margin-bottom:0px;margin-top:10px;" >
         <ul class="nav nav-pills" style="float:right;margin-top:10px;margin-right:20px;">
            <!--<li class="active" ><a href="#all">All</a></li>-->
            <!--<li><a href="#fixedPrice">Fixed Price</a></li>-->
            <!--<li><a href="#auctions">Auctions</a></li>-->
            <!--<li><a href="#reviews">Lending</a></li>-->
            <li style="padding-left:10px;"><button class="btn btn-info" data-ng-click="open('lg')">Add Contract</button></li>
            <li style="padding-left:10px;"><button type="button" class="btn btn-info" data-ng-click="republishContracts()"><span class="glyphicon glyphicon-upload"></span> Republish</button></li>
        </ul>
    </div>



        <div style="text-align:right" data-ng-show="total_contracts > 0">

        <pagination total-items="total_contracts" num-pages="contracts_pages" data-ng-change="contracts_page_changed()" data-ng-model="contracts_current_page" max-size="4" class="pagination-sm" previous-text="&lsaquo;" next-text="&rsaquo;" first-text="&laquo;" last-text="&raquo;" boundary-links="true"></pagination>
            </div>

    <div>

        <table data-ng-show="total_contracts > 0" class="table table-striped table-bordered contract-table" style="margin-top:0px;">
            <tr>
                <th><input type="checkbox"/></th>
                <th colspan=2>Product</th>
                <th width=50>Quantity</th>
                <th width=75>Price</th>
                <th></th>
            </tr>
            <tr data-ng-repeat="contract in contracts">
                <td width=15><input type="checkbox"/></td>
                <td width=100 style="border-right:none;"><img data-ng-show="contract.item_images" src="{{contract.item_images}}" alt="" class="img-thumbnail" width=100 height=100></td>
                <td  style="border-left:none;">
                    <a href="#">{{contract.item_title}}</a>
                    <div class="contract-description">{{contract.item_desc}}</div>
                    <div style="font-size:14px">
                        <strong>Condition:</strong> {{contract.item_condition}}
                    </div>

                    <div style="display:none;">
                        <pre style="height:200px;text-overflow:auto;font-size:12px;">{{contract.signed_contract_body}}</pre></span>
                    </div>

                </td>
                <td width=50>{{contract.item_quantity_available}}</td>
                <td width=50>&#3647;{{contract.unit_price}}</td>
                <td width=100 align="center">
                    <div class="listing-button">
                        <button type="button" class="btn btn-default btn-sm" data-ng-click="removeContract(contract.id)">
                            <span class="glyphicon glyphicon-trash"></span> Remove
                        </button>
                    </div>
                </td>
            </tr>
        </table>
    </div>


    </div>

    <div class="col-sm-12" data-ng-show="total_contracts == 0">
        <p>There are no listings for your marketplace.</p>
    </div>

</div>

<!-- Search -->
<div data-ng-show="searchPanel" class="animated fadeInLeft">

    <h4>Search Results</h4>

    <div data-ng-show="search_results.length == 0" class="alert alert-info" role="alert">
        <div >No results found yet for <strong>{{searching}}</strong>.</div>
    </div>



    <table data-ng-show="search_results.length > 0" class="table table-striped table-bordered" style="margin-top:30px;">
        <tr>
            <th colspan=2>Contract</th>
            <th width=50>Quantity</th>
            <th width=75>Price</th>
            <th></th>
        </tr>
        <tr data-ng-repeat="contract in search_results">

            <td width=100 style="border-right:none;"><img data-ng-show="contract.Contract.item_images" src="{{contract.Contract.item_images}}" alt="" class="img-thumbnail" width=100 height=100></td>
            <td  style="border-left:none;"><a href="#"><span style="font-size:20px;">{{contract.Contract.item_title}}</span></a>
                <br/>
                <p style="padding:10px 0">{{contract.Contract.item_desc | limitTo:500}}</p>
                <div style="padding:3px 0">
                    <span class="glyphicon glyphicon-tags"></span> <strong>Tags:</strong>
                </div>
                <div style="padding:3px 0">
                    <span class="glyphicon glyphicon-user"></span> <strong data-ng-show="contract.nickname || contract.Seller.seller_GUID">Sold by:</strong> <a href="#">{{contract.nickname ? contract.nickname : contract.Seller.seller_GUID}}</a></div>
                <br/>
                <!--<strong>Condition:</strong> {{contract.Contract.item_condition}}-->
            </td>
            <td width=50><span style="font-size:20px;">{{contract.Contract.item_quantity}}</span></td>
            <td width=50><span style="font-size:20px;">&#3647;{{contract.Contract.item_price}}</span></td>
            <td width=100 align="center">
                <div class="listing-button">
                    <button type="button" class="btn btn-success btn-sm" data-ng-click="">
                        <span class="glyphicon glyphicon-shopping-cart"></span> View
                    </button>
                </div>
            </td>
        </tr>
    </table>


</div>

<!-- Settings -->
<div data-ng-show="settingsPanel" class="animated fadeInLeft">

<h3>Settings</h3>


<div id="settings-container">
<div class="col-sm-2">

    <ul class="nav nav-pills nav-stacked">
        <li class="active" onclick="$('#profile-form').show();$('#profile-form').siblings().hide();"><a href="#">Store Info</a></li>
        <li><a href="#" onclick="$('#keys-form').show();$('#keys-form').siblings().hide();">Keys</a></li>
        <li><a href="#" onclick="$('#communication-form').show();$('#communication-form').siblings().hide();">Communication</a></li>
        <li><a href="#" onclick="$('#arbitration-form').show();$('#arbitration-form').siblings().hide();">Arbiter</a></li>
        <li><a href="#" onclick="$('#notary-form').show();$('#notary-form').siblings().hide();">Notary</a></li>
        <li><a href="#" onclick="$('#advanced-form').show();$('#advanced-form').siblings().hide();">Advanced</a></li>
    </ul>

</div>
<div class="col-sm-10" style="">

    <form id="profile-form" role="form" class="form-horizontal">

        <h4>Store Details</h4>

        <div class="form-group">
            <label for="inputNickname" class="col-sm-3 control-label">Nickname</label>
            <div class="col-sm-9">
                <input data-ng-model="settings.nickname" class="form-control" id="inputNickname" placeholder="Nickname">
            </div>
        </div>

        <div class="form-group">
            <label for="inputStoreDescription" class="col-sm-3 control-label">Store Description</label>
            <div class="col-sm-9">
                <textarea data-ng-model="settings.storeDescription" class="form-control" id="inputStoreDescription" rows="5" placeholder="Enter a short description about your store"></textarea>
            </div>
        </div>

        <h4>Password</h4>
        <div class="alert alert-warning">This password will protect your keys and prevent others from accessing your store.</div>

        <div class="form-group">
            <label for="inputPassword" class="col-sm-3 control-label">Password</label>
            <div class="col-sm-9">
                <input class="form-control" id="inputPassword" type="password">
            </div>
        </div>

        <div class="form-group">
            <label for="inputConfirmPassword" class="col-sm-3 control-label">Confirm Password</label>
            <div class="col-sm-9">
                <input class="form-control" id="inputConfirmPassword" type="password">
            </div>
        </div>

        <h4>Shipping Information</h4>
        <div class="alert alert-warning">This information will be encrypted and only be sent to your seller when you have marked your order for payment</div>

        <div class="form-group">
            <label for="inputRecipient" class="col-sm-3 control-label">Recipient Name</label>
            <div class="col-sm-9">
                <input data-ng-model="settings.recipient_name" class="form-control" id="inputRecipient" placeholder="Name visible on your package"/>
            </div>
        </div>
        <div class="form-group">
            <label for="inputStreet1" class="col-sm-3 control-label">Street 1</label>
            <div class="col-sm-9">
                <input data-ng-model="settings.street1" class="form-control" id="inputStreet1" placeholder="123 Bitcoin Ave."/>
            </div>
        </div>
        <div class="form-group">
            <label for="inputStreet2" class="col-sm-3 control-label">Street 2</label>
            <div class="col-sm-9">
                <input data-ng-model="settings.street2" class="form-control" id="inputStreet2" placeholder=""/>
            </div>
        </div>

        <div class="form-group">
            <label for="inputCity" class="col-sm-3 control-label">City</label>
            <div class="col-sm-5">
                <input data-ng-model="settings.city" class="form-control" id="inputCity" placeholder=""/>
            </div>

        </div>

        <div class="form-group">
            <label for="inputStateRegion" class="col-sm-3 control-label">State/Province/Region</label>
            <div class="col-sm-9">
                <input data-ng-model="settings.stateRegion" class="form-control" id="inputStateRegion" placeholder=""/>
            </div>
        </div>

        <div class="form-group">
            <label for="inputZip" class="col-sm-3 control-label">Zip</label>
            <div class="col-sm-2">
                <input data-ng-model="settings.zip" class="form-control" id="inputZip" placeholder=""/>
            </div>

        </div>

        <div class="form-group">
            <label for="inputCountry" class="col-sm-3 control-label">Country</label>
            <div class="col-sm-7">
                <select class="form-control" data-ng-model="settings.countryCode" data-ng-options="country.code as country.name for country in myself.countryCodes">

                </select>
            </div>

        </div>

        <div class="form-group">
            <div class="col-sm-3"></div>
            <div class="col-sm-9" style="text-align:right">
                <button type="submit" class="btn btn-default" data-ng-click="saveSettings()">Save</button>
            </div>
        </div>


    </form>

    <!-- Keys Form -->
    <form id="keys-form" role="form" class="form-horizontal" style="display:none;">

        <h4>OpenBazaar Keys</h4>

        <div class="form-group">
            <label for="inputPubkey" class="col-sm-3 control-label">Public Key</label>
            <div class="col-sm-9" style="word-break:break-all">
                {{myself.pubkey}}
            </div>
        </div>

        <div class="form-group">
            <label for="inputSecret" class="col-sm-3 control-label">Private Key</label>
            <div class="col-sm-9">
                <input data-ng-model="settings.privkey" class="form-control" id="inputSecret" placeholder="" readonly>
                <!--<a href="#" data-ng-click="generateNewSecret()">Generate a new secret</a>-->
            </div>
        </div>

        <div class="form-group">
            <label for="inputPGPPubkey" class="col-sm-3 control-label">PGP Public Key</label>
            <div class="col-sm-9">
                <textarea class="form-control" data-ng-model="settings.PGPPubKey" id="inputPGPPubkey" rows="20" style="font-size:12px;" placeholder="Copy-paste your PGP public key here"></textarea>
            </div>
        </div>

        <div class="form-group">
            <div class="col-sm-3"></div>
            <div class="col-sm-9" style="text-align:right">
                <button type="submit" class="btn btn-default" data-ng-click="saveSettings()">Save</button>
            </div>
        </div>
    </form>

    <!-- Communication Form -->
    <form id="communication-form" role="form" class="form-horizontal">

        <h4>Communication Info</h4>

        <div class="form-group">
            <label for="inputEmail" class="col-sm-3 control-label">Email</label>
            <div class="col-sm-9">
                <input type="email" data-ng-model="settings.email" class="form-control" id="inputEmail" placeholder="Email">
            </div>
        </div>

        <div class="form-group">
            <label for="inputBitmessageAddress" class="col-sm-3 control-label">Bitmessage Address</label>
            <div class="col-sm-9">
                <input type="text" class="form-control" data-ng-model="settings.bitmessage" id="inputBitmessageAddress" placeholder="Bitmessage address">
            </div>
        </div>

        <div class="form-group">
            <div class="col-sm-3"></div>
            <div class="col-sm-9" style="text-align:right">
                <button type="submit" class="btn btn-default" data-ng-click="saveSettings()">Save</button>
            </div>
        </div>
    </form>

    <!-- Arbitration Form -->
    <form id="arbitration-form" role="form" class="form-horizontal">

        <h4>Trusted Arbiters</h4>
        <p>The addresses below are your trusted arbiters for transactions. You will be able to choose one at time of purchase.<br/><br/></p>

        <div class="form-group">

            <input type="hidden" data-ng-model="settings.trustedArbiters" />
            <div class="col-sm-12">
                <div class="input-group">
                    <input type="text" class="form-control" id="inputArbiterGUID" placeholder="Enter an arbiter's OB guid">
                        <span class="input-group-btn">
                          <button class="btn btn-default" type="button" data-ng-click="addArbiter()">Add</button>
                        </span>
                </div>
                <table class="table table-striped" style="margin-top:10px;padding:0">
                    <tr data-ng-repeat="arbiter in settings.trustedArbiters" id="arbiter_{{arbiter}}" style="word-break:break-all"><td width=20>
                        <button type="button" class="btn btn-default btn-sm" data-ng-click="removeArbiter(arbiter)">
                            <span class="glyphicon glyphicon-trash" style="color:black"></span>
                        </button></td><td>{{arbiter}}</td></tr>
                </table>
            </div>
        </div>

        <div class="alert alert-warning" role="alert">Offering arbitration services is an important service to the OpenBazaar community. It ensures
        that disputes get resolved in a responsible and informed way. If you want to act as an arbiter fill out the form below and you will be
        available to the community at large to serve in that capacity.</div>

        <h4>Acting as an Arbiter</h4>
        <p>If you are interested in acting as a trusted arbiter on the network you can set it up here.</p>

        <div class="form-group">

            <label for="inputArbiter" class="col-sm-3 control-label">Make me an arbiter</label>
            <input type="checkbox" id="inputArbiter" class="col-sm-9" data-ng-model="settings.arbiter" value="1" />

        </div>

        <div class="form-group">
            <label for="inputArbiterDescription" class="col-sm-3 control-label">Experience & Services</label>
            <div class="col-sm-9">
                <textarea rows='6' type="text" class="form-control" data-ng-model="settings.arbiterDescription" id="inputArbiterDescription" placeholder="Enter a short description of your services and experience"></textarea>
            </div>
        </div>

        <div class="form-group">
            <div class="col-sm-3"></div>
            <div class="col-sm-9" style="text-align:right">
                <button type="submit" class="btn btn-default" data-ng-click="saveSettings()">Save</button>
            </div>
        </div>

    </form>

    <!-- Notary Form -->
    <form id="notary-form" role="form" class="form-horizontal">

        <div >

            <h4>Trusted Notaries</h4>
            <p>The addresses below are notaries used during transactions. <button type="button" class="btn btn-primary btn-sm" data-ng-click="">
                            <span class="glyphicon glyphicon-search"></span> Find Notary
                        </button></p>

            <div class="form-group">

                <input type="hidden" data-ng-model="settings.notaries" />
                <div class="col-sm-12">
                    <div class="input-group">
                        <input type="text" class="form-control" data-ng-model="newNotary" id="inputNotaryGUID" placeholder="Enter an notary's OB guid">
                            <span class="input-group-btn">
                              <button class="btn btn-default" type="button" data-ng-click="addNotary(newNotary)">Add</button>
                            </span>
                    </div>
                    <table class="table table-striped table-bordered" style="margin-top:10px;padding:0">
                        <tr data-ng-repeat="notary in trusted_notaries" id="notary_{{notary}}" style="word-break:break-all"><td width=20 style="vertical-align:middle">
                            <button type="button" class="btn btn-danger btn-sm" data-ng-click="removeNotary(notary.guid)">
                                <span class="glyphicon glyphicon-trash"></span>
                            </button></td><td><strong>{{notary.nickname}}</strong> ({{notary.guid}})</td></tr>
                    </table>
                </div>
            </div>

            <h4>Acting as an Notary</h4>
            <p>If you want to act as a notary check the box below. If you choose to be a notary, you will be responsible for managing a key in a multisignature transaction. In early beta, this means handling dispute resolution as well. <strong>Please only become a notary if you are willing to provide these services promptly</strong>.</p>

            <div class="checkbox">

                <label for="inputNotary" class="control-label"><input type="checkbox" id="inputNotary" data-ng-model="settings.notary" value="1" /> Make me a notary</label>


            </div>

            <div class="form-group">
                <div class="col-sm-3"></div>
                <div class="col-sm-9" style="text-align:right">
                    <button type="submit" class="btn btn-default" data-ng-click="saveSettings()">Save</button>
                </div>
            </div>

        </div>

    </form>

    <form id="advanced-form" role="form" class="form-horizontal">

        <h4>Advanced</h4>

        <div class="form-group">
            <label for="inputTestnet" class="col-sm-3 control-label">Use Testnet</label>
            <input type="checkbox" id="inputTestnet" class="col-sm-9" data-ng-model="settings.testnet" value="1" />
        </div>

        <div class="form-group">
            <div class="col-sm-3 text-right">
            <label for="inputObelisk" class="control-label">Obelisk Server</label>
                </div>
            <div class="col-sm-5">
            <input type="text" id="inputObelisk" class="form-control text" data-ng-model="settings.obelisk" placeholder="tcp://85.25.198.97:8081" />
            </div>
        </div>

         <div class="form-group">
            <div class="col-sm-3"></div>
            <div class="col-sm-5" style="padding:0">
                <button type="submit" class="btn btn-default" data-ng-click="saveSettings()">Save</button>
            </div>
        </div>

        <div style="margin:20px 0">
        <h4>Developer Tools</h4>

        <div>
            <button class="btn btn-info" data-ng-click="clearDHTData()">Clear Cache</button>
            <button class="btn btn-info" data-ng-click="clearPeers()">Clear Peers</button>
            <button class="btn btn-info" data-ng-click="restartServer()">Restart Server</button>
        </div>
        </div>

        <div style="margin:20px 0">
        <h4>Log</h4>
        <div id="log_output" style="white-space:pre;height:600px;overflow:scroll;" class="col-sm-12 well">{{log_output}}</div>
        </div>


    </form>

</div>

<br clear="both"/>

</div>


</div>

<!-- Orders -->
<div data-ng-show="ordersPanel" class="animated fadeInLeft">

    <h3>{{merchant == 1 ? 'My Sales' : 'My Orders'}}</h3>

    <div data-ng-show="sentOrder" id="orderSuccessAlert" class="alert alert-success alert-dismissable">
        <button type="button" class="close" data-dismiss="alert" aria-hidden="true">&times;</button>
        Your order has been submitted to the seller.
    </div>


    <div class="col-sm-12" style="padding:0">


        <div class="col-sm-12 text-right">

            <pagination class="pull-right" style="margin-left:10px;" data-ng-show="orders_total > 10" total-items="orders_total" num-pages="orders_pages" data-ng-change="orders_page_changed()" data-ng-model="orders_current_page" max-size="4" class="pagination-sm" previous-text="&lsaquo;" next-text="&rsaquo;" first-text="&laquo;" last-text="&raquo;" boundary-links="true"></pagination>

        </div>


        <div class="col-sm-12" data-ng-show="merchant && orders_total == 0" style="padding:0">
            You have no orders at this time.
        </div>

        <div data-ng-controller="ViewOrderCtrl">
            <script type="text/ng-template" id="viewOrder.html">
                <div class="modal-header">
                    <h3 class="modal-title">Order #{{orderId}}</h3>
                </div>
                <div class="modal-body" style="text-align:left;">

                    <div data-ng-show="Market.modalOrder.state == 'Need to Pay'" class="alert alert-warning" role="alert">
                        <div class="row">

                            <div style="float:left;margin:10px;"><img src="{{Market.modalOrder.qrcode}}" width="150" height="150"/></div>
                            <div style="margin:10px;">You need to send <strong>&#3647;{{Market.modalOrder.total_price}}</strong> to the payment address <strong>{{Market.modalOrder.address}}</strong> and mark this order as paid before the merchant ships.


                                <div data-ng-show="Market.modalOrder.state == 'Need to Pay'" id="payment_buttons2" style="margin-top:10px;">
                                    <a href="bitcoin:{{Market.modalOrder.address}}?amount={{Market.modalOrder.total_price}}&message={{Market.modalOrder.item_title}}"><button type="button" class="btn btn-warning"><span class="glyphicon glyphicon-share-alt"></span> Pay in your Wallet</button></a>
                                    <button data-ng-click="markOrderPaid(orderId)" class="btn btn-info"><span class="glyphicon glyphicon-ok"></span> Mark as Paid</button>
                                    <button data-ng-click="" class="btn btn-danger"><span class="glyphicon glyphicon-remove"></span> Cancel Order</button>
                                </div>

                            </div>
                        </div>
                    </div>

                    <div data-ng-show="Market.modalOrder.waitingForShipment"  class="alert alert-warning">
                        <h3>Shipping & Payment</h3>
                        <p style="padding:10px">This order has been paid for by the buyer. You should verify the funds have been sent and then ship the
                        goods. Once you've done this you can enter your payment address and notify the buyer.</p>

                        <div class="row" style="margin-top:10px;">
                        <div class="col-sm-5 text-right" style="padding-top:5px">
                            <strong>Where would you like payment sent to? </strong>
                        </div>
                        <div class="col-sm-7">
                            <input type="text" class="form-control text" data-ng-model="Market.modalOrder.paymentAddress" placeholder="Enter a Bitcoin address"/>
                        </div>
                            </div>

                         <div class="row" style="margin-top:10px;">
                        <div class="col-sm-5 text-right" style="padding-top:5px">
                        </div>
                        <div class="col-sm-7">
                            <button id="send-order-button" data-ng-click="markOrderShipped(orderId)" class="btn btn-info"><span class="glyphicon glyphicon-share"></span> Request Payment</button>
                        </div>
                             </div>

                    </div>

                    <div class="alert alert-warning" role="alert">

                        <p style="margin:5px 0">Once you've received your order and are satisfied please release your payment to the seller.</p>

                        <button data-ng-show="Market.modalOrder.state == 'Shipped' && Market.modalOrder.merchant != settings.guid" id="send-order-button" data-ng-click="markOrderReceived(orderId)" class="btn btn-sm btn-info"><span class="glyphicon glyphicon-share"></span> Release Payment to Merchant</button>
                    </div>

                    <button data-ng-show="Market.modalOrder.flagForArbitration" id="send-order-button" data-ng-click="flagOrderForArbitration(orderId)" class="btn btn-sm btn-danger"><span class="glyphicon glyphicon-flag"></span> Flag for Arbiter</button>

                    <!-- Nav tabs -->
<ul class="nav nav-tabs" role="tablist">
  <li class="active"><a href="#order" role="tab" data-toggle="tab">Order</a></li>
  <li><a href="#contract-details" role="tab" data-toggle="tab">Contract Details</a></li>
  <li><a href="#shipping-information" role="tab" data-toggle="tab">Shipping Information</a></li>
</ul>

<!-- Tab panes -->
<div class="tab-content">
  <div class="tab-pane active" id="order">

      <div class="media" style="margin:10px;">
          <a class="pull-left" href="#">
            <img class="media-object" src="{{Market.modalOrder.item_image}}" alt="{{Market.modalOrder.item_title}">
          </a>
          <div class="media-body">
            <h4 class="media-heading">{{Market.modalOrder.item_title}}</h4>
            {{Market.modalOrder.item_desc}}
          </div>
        </div>

      <table class="table table-striped">
                        <tr>
                            <td width=200><strong>Order Date:</strong></td>
                            <td>{{Market.modalOrder.updated*1000 | date:'medium'}}</td>
                        </tr>
                        <tr>
                            <td width=200><strong>Status:</strong></td>
                            <td style="vertical-align:middle;"><span class="label label-info">{{Market.modalOrder.state}}</span> <span data-ng-show="Market.modalOrder.waitingForSellerToShip" style="font-weight:bold;">Waiting for Shipment</span></td>
                        </tr>
                        <tr data-ng-show="Market.modalOrder.item_price">
                            <td><strong>Contract Price:</strong></td>
                            <td style="word-break:break-all">&#3647;{{Market.modalOrder.item_price}}</td>
                        </tr>
                        <tr data-ng-show="Market.modalOrder.shipping_price">
                            <td><strong>Shipping Price:</strong></td>
                            <td style="word-break:break-all">&#3647;{{Market.modalOrder.shipping_price}}</td>
                        </tr>
                        <tr>
                            <td><strong>Payment Address:</strong></td>
                            <td style="word-break:break-all"><a href="https://blockchain.info/address/{{Market.modalOrder.address}}" target="_blank">{{Market.modalOrder.address}}</a></td>
                        </tr>
                        <tr>
                            <td><strong>Note to Merchant:</strong></td>
                            <td style="word-break:break-all">{{Market.modalOrder.note_for_merchant}}</td>
                        </tr>
                    </table>


  </div>
  <div class="tab-pane" id="contract-details">

      <table class="table table-striped" style="margin-top:10px;">
            <tr>
                <td><strong>Buyer:</strong></td>
                <td style="word-break:break-all">{{Market.modalOrder.buyer}}</td>
            </tr>
            <tr>
                <td><strong>Merchant:</strong></td>
                <td style="word-break:break-all">{{Market.modalOrder.merchant}}</td>
            </tr>
            <tr>
                <td><strong>Notary:</strong></td>
                <td style="word-break:break-all">{{Market.modalOrder.notary}}</td>
            </tr>
            <tr>
                <td><strong>Payment Address:</strong></td>
                <td style="word-break:break-all"><a href="https://blockchain.info/address/{{Market.modalOrder.address}}" target="_blank">{{Market.modalOrder.address}}</a></td>
            </tr>
            <tr>
                <td><strong>Raw Contract:</strong></td>
                <td><pre style="word-wrap:break-word;font-size:12px;height:250px;">{{Market.modalOrder.signed_contract_body}}</pre></td>
            </tr>
        </table>


  </div>

    <div class="tab-pane" id="shipping-information" data-ng-show="Market.modalOrder.waitingForShipment">

        <div style="padding:20px;">
        <address>
          <span data-ng-show="Market.modalOrder.shipping_address.recipient_name"><strong>{{Market.modalOrder.shipping_address.recipient_name}}</strong><br></span>
          <span data-ng-show="Market.modalOrder.shipping_address.street1">{{Market.modalOrder.shipping_address.street1}}<br></span>
          <span data-ng-show="Market.modalOrder.shipping_address.street2">{{Market.modalOrder.shipping_address.street2}}<br></span>
          <span data-ng-show="Market.modalOrder.shipping_address.city">{{Market.modalOrder.shipping_address.city}}, </span>{{Market.modalOrder.shipping_address.stateRegion}} {{Market.modalOrder.shipping_address.zip}}
        </address>
        </div>


    </div>

</div>


</div>

                <div class="modal-footer">
                    <button class="btn btn-info" data-ng-click="cancel()">Close</button>
                </div>
            </script>



            <div data-ng-show="orders_total > 0" style="padding:5px">
                <table class="table table-striped table-bordered" >

                    <!--<tr><td colspan="100%" style="background-color:#ccc;Adding escrows to database instead of hard coded into order.py">-->
                        <!--<select>-->
                            <!--<option>Select Action</option>-->
                            <!--<option>-----------------</option>-->
                            <!--<option>Cancel Order</option>-->
                        <!--</select>-->
                    <!--</td></tr>-->

                    <tr>
                        <th><input type="checkbox"/></th>
                        <th>Order</th>
                        <th>Date</th>
                        <th>Purchase</th>
                        <th data-ng-show="merchant">Buyer</th>
                        <th data-ng-show="!merchant">Merchant</th>
                        <th>Status</th>
                    </tr>

                    <tr data-ng-repeat="order in orders" >
                        <td width=20><input type="checkbox"/></td>
                        <td width=70><a href="" data-ng-click="open('lg', order.order_id, settings)">{{order.order_id}}</a></td>
                        <td width=136>{{order.updated * 1000 | date: 'short'}}</td>
                        <td>
                            <div class="pull-left" style="margin-right:10px;">
                                <img src="{{order.item_image}}" width="50"/>
                            </div>
                            <div style="word-break:word-wrap">
                                {{order.item_title}}
                            </div>
                        </td>
                        <td width="425" data-ng-show="merchant" style="word-break:break-all">
                            <div class="col-sm-2" style="padding-top:0;width:50px">
                                <identicon icon-size="50" hash="order.buyer" title="{{order.buyer}}"></identicon>
                            </div>
                            <div class="col-sm-10" style="padding-top:0">
                                <div data-ng-show="order.buyer_nickname" style="margin-top:5px;font-weight:bold;">{{order.buyer_nickname}}</div> {{order.buyer}}
                            </div>
                        </td>


                        <td width="425" data-ng-show="!merchant" style="word-break:break-all">
                            <div class="col-sm-2" style="padding-top:0;width:50px;">
                                <identicon icon-size="50" hash="order.merchant" title="{{order.merchant}}"></identicon>
                            </div>
                            <div class="col-sm-10" style="padding-top:0">
                                <div data-ng-show="order.merchant_nickname" style="margin-top:5px;font-weight:bold;">{{order.merchant_nickname}}</div> {{order.merchant}}
                            </div>
                        </td>

                        <td width=100><span class="label label-info">{{order.state}}</span></td>
                    </tr>

                    <!--<tr><td colspan="100%" style="background-color:#ccc;">-->
                        <!--<select>-->
                            <!--<option>Select Action</option>-->
                            <!--<option>-----------------</option>-->
                            <!--<option>Cancel Order</option>-->
                        <!--</select>-->
                    <!--</td></tr>-->

                </table>

            </div>


        </div>

    </div>

</div>

<!-- Reviews -->
<div data-ng-show="reviewsPanel" class="animated fadeInLeft">

    <h3>Reviews</h3>

    <div class="alert alert-warning" role="alert">This is where all of your reviews will reside. Empty right now isn't it?</div>

    <div data-ng-repeat="review in myself.reputation">
        [{{review.rating}}] {{review.text}}
    </div>
</div>

<div data-ng-show="arbitrationPanel" class="animated fadeInLeft">

    <h3>Arbitration</h3>

    <p>Here are all the arbitration cases you have.</p>


</div>

<!-- Messages -->
<div data-ng-show="messagesPanel" class="animated fadeInLeft">

    <div data-ng-controller="ComposeMessageCtrl">

    <h3>Messages</h3>

    <div role="alert" class="alert alert-warning">
        <div class="row">
        <div class="col-sm-10">OpenBazaar uses <strong><a href="https://bitmessage.org/wiki/Main_Page" target="_blank">Bitmessage</a></strong> as our private messaging technology. This is your inbox where all messages from other network members will reside.

            <span data-ng-show="settings.bitmessage">Your Bitmessage address is <strong>{{settings.bitmessage}}</strong></span>
        </div>
        <div class="col-sm-2" style="text-align:right"><button class="btn btn-info" data-ng-click="compose('lg', myself, settings.bitmessage, null)"><span class="glyphicon glyphicon-pencil"/> Compose</button></div>
>>>>>>> 26b7bab1
        </div>
    </div>


    <div id="sidebar" data-ng-show="sidebar" class="shoutbox-area col-sm-4" style="margin-top:20px;" >

<<<<<<< HEAD


            <table class="peers-table no-hover" style="margin-top:20px;">
=======
    <div data-ng-repeat="message in myself.messages">
        {{message.text}}
    </div>

    <div data-ng-show="messages">
        <table class="table table-striped table-bordered" style="margin-top:10px;">
            <tr>
                <th></th>
                <th width="200">Date</th>
                <th width="375">From</th>
                <th>Subject</th>
                <th>Actions</th>
            </tr>
            <tr data-ng-repeat="message in messages">
                <td width=15><input type="checkbox"/></td>
                <td style="border-left:none;">{{message.receivedTime * 1000 | date:'medium'}}</td>
                <td style="border-left:none;"><identicon icon-size="32" hash="message.fromAddress" title="{{message.fromAddress}}"></identicon> {{message.fromAddress}}</td>
                <td style="border-left:none;"><a href="#"
                    data-ng-click="view('lg', myself, settings.bitmessage, message)">{{message.subject}}</a></td>
                <td width="40" style="border-left:none;"><a href="#"
                    data-ng-click="compose('lg', myself, settings.bitmessage, message)"><button class="btn btn-info">Reply</button></a></td>
            </tr>
        </table>
    </div>

    <div class="col-sm-12" data-ng-show="!messages">
        <p>There are no messages for your marketplace.</p>
    </div>

    </div>

</div>

</div>
</div>


<div data-ng-show="page_loading" style="margin-top:40px;padding:0 20px">

     <h3><img src="img/ajax-loader.gif" width="50"/> Loading merchant...</h3>

</div>
<div data-ng-show="page" class="" style="margin-top:40px;">

    <div>
        <h2><identicon icon-size="64" hash="page.senderGUID" title="{{page.senderGUID}}"></identicon> {{page.nickname ? page.nickname : "No nickname"}}</h2>



        <ul id="store-tabs" class="nav nav-pills" style="background-color:#ccc;border-bottom:1px solid #aaa;padding:5px;">
            <li class="active" data-ng-click="showStorePanel('storeInfo')"><a href="#storeInfo">Info</a></li>
            <li data-ng-click="showStorePanel('storeProducts')"><a href="#storeProducts">Products</a></li>
            <li><a href="#storeReviews" data-ng-click="showStorePanel('storeReviews')">Reviews</a></li>
            <li data-ng-show="page.arbiter || page.notary"><a href="#storeArbiter" data-ng-click="showStorePanel('storeArbiter')">Services</a></li>
        </ul>
    </div>

    <div class="panel-bod3y" data-ng-show="page" style="border-top:0px solid #ddd;margin-top:10px;padding:10px 5px;" >


        <div data-ng-show="storeInfoPanel" class="animated fadeIn">

            <p data-ng-show="page.text" id="page-content" class="lead"></p>

            <table class="table table-bordered table-striped" style="font-size:14px;width:100%;table-layout:fixed">
                <tr data-ng-show="page.email">
                    <td class="col-xs-3">Email Address</td>
                    <td style="word-wrap:break-word"><a href="mailto:{{page.email}}">{{page.email}}</a></td>
                </tr>
                <tr data-ng-show="page.bitmessage">
                    <td class="col-xs-3">Bitmessage Address</td>
                    <td style="word-wrap:break-word">{{page.bitmessage}}
                        <!--<button class="btn btn-info" data-ng-click="compose_message('lg', myself, page.bitmessage, null)">Send Message</button>-->
                    </td>
                </tr>
                <tr>
                    <td class="col-xs-3">Open Bazaar Public Key</td>
                    <td style="word-wrap:break-word">{{page.pubkey}}</td>
                </tr>
                <tr data-ng-show="page.PGPPubKey">
                    <td class="col-xs-3">PGP Key</td>
                    <td style="word-wrap:break-word;font-size:10px;"><pre>{{page.PGPPubKey}}</pre></td>
                </tr>
            </table>



        </div>

        <div data-ng-show="storeArbiterPanel" class="animated fadeIn">

            <div style="margin-bottom:20px">
                <h4>Make this merchant a trusted:
                <button data-ng-show="page.arbiter" type="button" class="btn btn-info btn-sm" data-ng-click="addArbiter(page.senderGUID)">Arbiter</button>
                <button data-ng-show="page.notary" type="button" class="btn btn-info btn-sm" data-ng-click="addNotary(page.senderGUID)">Notary</button>
                    </h4>
            </div>

            <div class="panel panel-warning">
                <div class="panel-heading">
                    <div class="panel-title"><strong>Arbitration Services</strong></div>
                </div>
                <div class="panel-body">
                    <div data-ng-show="page.arbiter_description">
                <p>{{page.arbiter_description}}</p>
            </div>

            <div data-ng-show="!page.arbiter_description">
                <p>This arbiter has not described their services.</p>
            </div>
                </div>
            </div>

            <div class="panel panel-warning">
                <div class="panel-heading">
                    <div class="panel-title"><strong>Precedents</strong></div>
                </div>
                <div class="panel-body">
                    No precedents established yet.
                </div>
            </div>



        </div>

        <!-- Store Products -->
        <div data-ng-show="storeProductsPanel"  class="animated fadeIn">

            <div data-ng-controller="BuyItemCtrl">

            <div id="listing-loader">
                 <div style="margin-bottom:10px"><img src="img/ajax-loader.gif" width="25"/> Looking for contracts...</div>

            </div>


            <div class="div-listing col-sm-4 col-xs-6" style="padding:5px" data-ng-repeat="listing in store_listings">

                <a href="#" data-ng-click="open('lg', myself, page.pubkey, listing.contract_body.Contract.item_title, listing.contract_body.Contract.item_price, listing.contract_body.Contract.item_desc, listing.contract_body.Contract.item_images, listing.key, listing.signed_contract_body, trusted_notaries, settings.trustedArbiters, settings.pubkey, listing.contract_body.Seller.seller_GUID)"><img class="img-thumbnail" src="{{listing.contract_body.Contract.item_images}}" width="100%"/></a>
                        <h4 style="margin-bottom:0"><a href="#" data-ng-click="open('lg', myself, page.pubkey, listing.contract_body.Contract.item_title, listing.contract_body.Contract.item_price, listing.contract_body.Contract.item_description, listing.contract_body.Contract.item_images, listing.key, listing.signed_contract_body, trusted_notaries, settings.trustedArbiters, settings.pubkey, listing.contract_body.Seller.seller_GUID)" class="trim-info">{{listing.contract_body.Contract.item_title}}</a></h4>
                        <span style="font-size:16px;">&#3647;{{listing.contract_body.Contract.item_price}}</span>
            </div>



            <form data-ng-show="creatingOrder">
                Text: <input class="form-control" type="text" data-ng-model="newOrder.text" placeholder="Friendly message"> <a class="btn btn-primary navbar-btn" data-ng-click="createOrder()" type="submit">Order</a> <a class="btn btn-warning navbar-btn" data-ng-click="creatingOrder=false" type="cancel">Cancel</a>
            </form>

            </div>

        </div>

        <!-- Store Orders -->
        <div data-ng-show="storeOrdersPanel" class="animated bounceInLeft">

            <h3 data-ng-show="Object.keys(myOrders).length">Orders</h3>

            <div class='panel-body' data-ng-repeat="(orderId, order) in myOrders" data-ng-show="order.seller == page.pubkey || order.seller == myself.pubkey">

                <table cellpadding="5" cellspacing="5" width="100%">
                    <tr>
                        <th>ID</th>
                        <th>State</th>
                        <th>Description of Order</th>
                    </tr>
                    <tr>
                        <td>{{order.id}}</td>
                        <td>{{order.state}}</td>
                        <td>{{order.text}}</td>
                    </tr>
                </table>

                <br/>

                <form data-ng-show="order && (order.state == 'accepted' || order.state == 'new') && order.buyer == myself.pubkey">
                    Pay to: {{order.address}}<BR>Tx: <input class="form-control" type="text" data-ng-model="newOrder.tx" placeholder="Transaction with the spend"> <a class="btn btn-primary navbar-btn" data-ng-click="payOrder(order)" type="submit">Payed</a> <a class="btn btn-warning navbar-btn" data-ng-click="cancelOrder(order)" type="cancel">Cancel</a>
                </form><!-- Sent -->

                <form data-ng-show="order && order.state == 'payed' && order.seller == myself.pubkey">
                    <a class="btn btn-primary navbar-btn" data-ng-click="sendOrder(order)" type="submit">Sent</a>
                </form><!-- Received -->

                <form data-ng-show="order && order.state == 'sent' && order.buyer == myself.pubkey">
                    <a class="btn btn-primary navbar-btn" data-ng-click="receiveOrder(order)" type="submit">Received</a>
                </form>
            </div>

        </div>

        <!-- Reviews -->
        <div data-ng-show="storeReviewsPanel"  class="animated fadeIn">


            <div data-ng-repeat="review in currentReviews.slice().reverse()" style="padding:3px;background-color:#333;margin-bottom:5px;">
                <table>
                    <tr>
                        <td><identicon icon-size="50" hash="review.pubkey" title="{{review.pubkey}}"></identicon></td>
                        <td>
                            <div style="word-wrap:break-word;width:600px;font-size:14px;">
                                <span style="color:#999;"><em>{{review.pubkey}}</em></span>
                            </div>
                        </td>
                    </tr>
                </table>

                <div>
                    <table>
                        <tr>
                            <td width="60" valign="top" style="font-size:200%">{{review.rating}}</td>
                            <td>"{{review.text}}"</td>
                        </tr>
                    </table>
                </div>
            </div>

            <p>No reviews yet.</p>

            <form>
                <div style="margin:20px 0px">
                    <h4>Add a Review</h4><select class="form-control" type="number" data-ng-model="review.rating" placeholder="Rating" style="width:10%;">
                    <option value="1">1</option>
                    <option value="2">2</option>
                    <option value="3">3</option>
                    <option value="4">4</option>
                    <option value="5">5</option>
                    <option value="6">6</option>
                    <option value="7">7</option>
                    <option value="8">8</option>
                    <option value="9">9</option>
                    <option value="10">10</option>
                </select>

                    <div style="margin-top:5px">
                        <textarea class="form-control" data-ng-model="review.text" cols="50" id="new-review" name="comment" placeholder="Enter your review here..." rows="5"></textarea>
                    </div>
                    <a class="btn btn-default navbar-btn" data-ng-click="addReview()" type="submit">Submit</a>
                </div>

            </form>

        </div>





    </div>
</div>
</div>
<div id="sidebar" data-ng-show="sidebar" class="shoutbox-area col-sm-4" style="margin-top:20px;" >
    <table class="peers-table no-hover" style="margin-top:20px;">
>>>>>>> 26b7bab1
        <tbody>
        <tr>
            <td width="40" style="vertical-align:top"><identicon icon-size="50" hash="myself.guid" title="{{myself.guid}}"></identicon></td>
            <td style="font-size:14px;word-wrap:break-word;word-break:break-all"><span title="{{myself.pubkey}}"><strong>{{settings.nickname ? settings.nickname : 'Your Store'}}</strong><br>
                <span style="font-style:italic;font-size:12px">{{myself.nickname ? myself.nickname : myself.sin}}
                    <!--<div data-ng-show="myself.uri">{{myself.uri}}</div>-->
                    </span></span>
            </td>


        </tr>
        </tbody>
    </table>

    <h3>Connected Markets</h3>

    <div data-ng-show="peers.length < 1">There are no stores connected to you.</div>

    <div class="peers-area" >
        <table id="favorite-peers" class="peers-table table-hover">
            <tbody>
<<<<<<< HEAD
            <tr data-ng-repeat="peer in peers" data-ng-click="go('/user/'+peer.guid)">
=======
            <tr data-ng-repeat="peer in peers" data-ng-click="queryShop(peer)">
>>>>>>> 26b7bab1
                <td width="40" style="vertical-align:top"><identicon icon-size="50" hash="peer.guid" title="{{peer.guid}}"></identicon></td>
                <td style="font-size:14px;word-wrap:break-word;word-break:break-all"><strong><span title="{{peer.pubkey}}">{{peer.nick != "" ? peer.nick : peer.uri }}</strong><br>
                  <span style="font-style:italic;font-size:12px">{{peer.nickname ? peer.nickname : peer.sin}}
                    <!--<div data-ng-show="peer.uri">{{peer.uri}}</div>-->
                    </span></span></td>
            </tr>
            </tbody>
        </table>
    </div>



    <div style="width:100%">
        <h3>Chat Stream</h3>


        <form class="form" data-ng-submit="createShout(newShout)">
            <input class="shout-input form-control" type="text" data-ng-model="newShout" placeholder="Type a message">
        </form>

        <div class="shout-chats">
            <div data-ng-repeat="shout in shouts.slice().reverse()" style="padding-bottom:5px;">
                <div><identicon icon-size="25" hash="shout.senderGUID" title="{{shout.senderGUID}}" style="float:left;margin-right:10px;"></identicon></div><div>{{shout.text}}</div>
            </div>
        </div>
    </div>

    </div>

</div>

    </div>
</body>
</html><|MERGE_RESOLUTION|>--- conflicted
+++ resolved
@@ -18,8 +18,6 @@
     <!--<script src="/html/js/xlat.js"></script>-->
     <script src="/html/js/notifier.js" type="text/javascript"></script>
 
-<<<<<<< HEAD
-
     <script src="/html/js/ws.js" type="text/javascript"></script>
     <script src="/html/js/app.js" type="text/javascript"></script>
     <script src="/html/js/controllers.js" type="text/javascript"></script>
@@ -36,21 +34,11 @@
 
     <meta name="viewport" content="width=device-width, initial-scale=1">
 
-=======
-    <link href="/html/css/bootstrap.min.css" rel="stylesheet" type="text/css"/>
-    <link href="/html/bower_components/jasny-bootstrap/dist/css/jasny-bootstrap.min.css" rel="stylesheet" media="screen"/>
-    <link href="/html/css/dark.css" rel="stylesheet" type="text/css"/>
-    <link href="/html/css/animate.css" rel="stylesheet" type="text/css"/>
-    <link href="/html/less/css/app.css" rel="stylesheet" type="text/css"/>
-    <link href="/html/css/messaging.css" rel="stylesheet" type="text/css"/>
->>>>>>> 26b7bab1
 </head>
 
 
 <body data-ng-controller="Market as market" data-ng-init="">
 
-<<<<<<< HEAD
-=======
 
 <div data-ng-show="settings.welcome">
     <div data-ng-controller="WelcomeModalCtrl">
@@ -85,9 +73,6 @@
     </div>
 </div>
 
-
-<!-- Merchant Dashboard -->
->>>>>>> 26b7bab1
 <div class="container">
 
     <!-- Header -->
@@ -106,13 +91,8 @@
 
                     <form class="search-form2 form-inline" name="search" action="#/search" method="get">
                         <div class="text-right" style="padding-right:0">
-<<<<<<< HEAD
                             <input class="form-control" size="60" name="searchterm" type="text" placeholder="Search for markets or products...">
                             <input class="btn btn-primary" type="submit" value="Search">
-=======
-                            <input class="form-control" size="60" data-ng-model="search" type="text" placeholder="Search for markets or products...">
-                            <input class="btn btn-primary" data-ng-click="searchNetwork()" type="submit" value="Search">
->>>>>>> 26b7bab1
                         </div>
                     </form>
 
@@ -124,20 +104,11 @@
                          <li><a href="/">Home</a></li>
                         <li class="dropdown"><a href="#orders" data-toggle="dropdown" class="dropdown-toggle">Orders <b class="caret"></b></a>
                             <ul class="dropdown-menu" role="menu">
-<<<<<<< HEAD
                                 <li role="presentation"><a role="menuitem" tabindex="-1" href="#/orders/sales">My Sales</a></li>
                                 <li role="presentation"><a role="menuitem" tabindex="-1" href="#/orders/purchases">My Purchases</a></li>
                             </ul>
                         </li>
                         <li><a href="#/contracts">Contracts</a></li>
-=======
-                                <li role="presentation"><a role="menuitem" tabindex="-1" href="#mysales" data-ng-click="showDashboardPanel('orders_sales')">My Sales</a></li>
-                                <li role="presentation"><a role="menuitem" tabindex="-1" href="#mypurchases" data-ng-click="showDashboardPanel('orders_purchases')">My Purchases</a></li>
-                            </ul>
-                        </li>
-                        <li><a href="#reviews" data-ng-click="showDashboardPanel('reviews')">Reviews</a></li>
-                        <li><a href="#catalog" data-ng-click="showDashboardPanel('productCatalog')">Contracts</a></li>
->>>>>>> 26b7bab1
                         <li class="dropdown"><a href="#arbitration" data-toggle="dropdown" class="dropdown-toggle">Arbitration <b class="caret"></b></a>
                             <ul class="dropdown-menu">
                                 <li><a href="#" data-ng-click="showDashboardPanel('arbitration')">My Cases</a></li>
@@ -145,11 +116,7 @@
                             </ul>
                         </li>
                         <li><a href="#messages" data-ng-click="showDashboardPanel('messages')">Messages <span data-ng-show="BMMessages" class="badge pull-right">1</span></a></li>
-<<<<<<< HEAD
                         <li><a href="#settings">Settings</a></li>
-=======
-                        <li><a href="#settings" data-ng-click="showDashboardPanel('settings')">Settings</a></li>
->>>>>>> 26b7bab1
                         <li><identicon icon-size="30" hash="myself.guid" title="{{myself.guid}}" ></identicon></li>
                     </ul>
 
@@ -164,7 +131,6 @@
 
 
 <div class="row">
-<<<<<<< HEAD
     <div id="dashboard-container" class="{{sidebar ? 'col-sm-8' : 'col-sm-12'}}">
 
         <div data-ng-show="dashboard" style="text-align:left;padding:10px;">
@@ -173,1057 +139,14 @@
                 <div data-ng-view></div>
 
             </div>
-=======
-<div id="dashboard-container" class="col-sm-8">
-
-<div data-ng-show="dashboard" style="text-align:left;padding:10px;">
-    <div class="dashboard-panel">
-
-        <div data-ng-show="myInfoPanel" class="animated fadeInLeft">
-
-            <div class="jumbotron">
-                <h1 style="font-weight:130">Welcome</h1>
-                <p>You are <strong>now ready</strong> to join the world on a mission of freedom. Freedom to purchase, sell and trade.</p>
-
-                <p style="margin-top:40px;">Some of the cool features we are working on:
-                <ul>
-                    <li>Secure peer to peer merchants</li>
-                    <li>Anonymous ratings system</li>
-                    <li>Ricardian Contracts for various types of deals</li>
-                    <li>Third-party arbitration system</li>
-                    <li>Encrypted messaging and chat</li>
-                </ul>
-                </p>
-                <p style="margin-top:40px;word-wrap:break-word;break-word:break-all">Want to help us change the world by contributing to our project? Visit us at <a href="https://github.com/OpenBazaar/OpenBazaar" target="_blank">https://github.com/OpenBazaar/OpenBazaar</a></p>
-
-
-            </div>
-        </div>
-
-
-
-    <!-- Product Catalog -->
-    <div data-ng-show="productCatalogPanel" class="animated fadeInLeft">
-
-    <div data-ng-controller="ProductModal" >
-
-        <div class="col-sm-3">
-            <h3>Contracts</h3>
-        </div>
-
-    <div class="row" style="margin-bottom:0px;margin-top:10px;" >
-         <ul class="nav nav-pills" style="float:right;margin-top:10px;margin-right:20px;">
-            <!--<li class="active" ><a href="#all">All</a></li>-->
-            <!--<li><a href="#fixedPrice">Fixed Price</a></li>-->
-            <!--<li><a href="#auctions">Auctions</a></li>-->
-            <!--<li><a href="#reviews">Lending</a></li>-->
-            <li style="padding-left:10px;"><button class="btn btn-info" data-ng-click="open('lg')">Add Contract</button></li>
-            <li style="padding-left:10px;"><button type="button" class="btn btn-info" data-ng-click="republishContracts()"><span class="glyphicon glyphicon-upload"></span> Republish</button></li>
-        </ul>
-    </div>
-
-
-
-        <div style="text-align:right" data-ng-show="total_contracts > 0">
-
-        <pagination total-items="total_contracts" num-pages="contracts_pages" data-ng-change="contracts_page_changed()" data-ng-model="contracts_current_page" max-size="4" class="pagination-sm" previous-text="&lsaquo;" next-text="&rsaquo;" first-text="&laquo;" last-text="&raquo;" boundary-links="true"></pagination>
-            </div>
-
-    <div>
-
-        <table data-ng-show="total_contracts > 0" class="table table-striped table-bordered contract-table" style="margin-top:0px;">
-            <tr>
-                <th><input type="checkbox"/></th>
-                <th colspan=2>Product</th>
-                <th width=50>Quantity</th>
-                <th width=75>Price</th>
-                <th></th>
-            </tr>
-            <tr data-ng-repeat="contract in contracts">
-                <td width=15><input type="checkbox"/></td>
-                <td width=100 style="border-right:none;"><img data-ng-show="contract.item_images" src="{{contract.item_images}}" alt="" class="img-thumbnail" width=100 height=100></td>
-                <td  style="border-left:none;">
-                    <a href="#">{{contract.item_title}}</a>
-                    <div class="contract-description">{{contract.item_desc}}</div>
-                    <div style="font-size:14px">
-                        <strong>Condition:</strong> {{contract.item_condition}}
-                    </div>
-
-                    <div style="display:none;">
-                        <pre style="height:200px;text-overflow:auto;font-size:12px;">{{contract.signed_contract_body}}</pre></span>
-                    </div>
-
-                </td>
-                <td width=50>{{contract.item_quantity_available}}</td>
-                <td width=50>&#3647;{{contract.unit_price}}</td>
-                <td width=100 align="center">
-                    <div class="listing-button">
-                        <button type="button" class="btn btn-default btn-sm" data-ng-click="removeContract(contract.id)">
-                            <span class="glyphicon glyphicon-trash"></span> Remove
-                        </button>
-                    </div>
-                </td>
-            </tr>
-        </table>
-    </div>
-
-
-    </div>
-
-    <div class="col-sm-12" data-ng-show="total_contracts == 0">
-        <p>There are no listings for your marketplace.</p>
-    </div>
-
-</div>
-
-<!-- Search -->
-<div data-ng-show="searchPanel" class="animated fadeInLeft">
-
-    <h4>Search Results</h4>
-
-    <div data-ng-show="search_results.length == 0" class="alert alert-info" role="alert">
-        <div >No results found yet for <strong>{{searching}}</strong>.</div>
-    </div>
-
-
-
-    <table data-ng-show="search_results.length > 0" class="table table-striped table-bordered" style="margin-top:30px;">
-        <tr>
-            <th colspan=2>Contract</th>
-            <th width=50>Quantity</th>
-            <th width=75>Price</th>
-            <th></th>
-        </tr>
-        <tr data-ng-repeat="contract in search_results">
-
-            <td width=100 style="border-right:none;"><img data-ng-show="contract.Contract.item_images" src="{{contract.Contract.item_images}}" alt="" class="img-thumbnail" width=100 height=100></td>
-            <td  style="border-left:none;"><a href="#"><span style="font-size:20px;">{{contract.Contract.item_title}}</span></a>
-                <br/>
-                <p style="padding:10px 0">{{contract.Contract.item_desc | limitTo:500}}</p>
-                <div style="padding:3px 0">
-                    <span class="glyphicon glyphicon-tags"></span> <strong>Tags:</strong>
-                </div>
-                <div style="padding:3px 0">
-                    <span class="glyphicon glyphicon-user"></span> <strong data-ng-show="contract.nickname || contract.Seller.seller_GUID">Sold by:</strong> <a href="#">{{contract.nickname ? contract.nickname : contract.Seller.seller_GUID}}</a></div>
-                <br/>
-                <!--<strong>Condition:</strong> {{contract.Contract.item_condition}}-->
-            </td>
-            <td width=50><span style="font-size:20px;">{{contract.Contract.item_quantity}}</span></td>
-            <td width=50><span style="font-size:20px;">&#3647;{{contract.Contract.item_price}}</span></td>
-            <td width=100 align="center">
-                <div class="listing-button">
-                    <button type="button" class="btn btn-success btn-sm" data-ng-click="">
-                        <span class="glyphicon glyphicon-shopping-cart"></span> View
-                    </button>
-                </div>
-            </td>
-        </tr>
-    </table>
-
-
-</div>
-
-<!-- Settings -->
-<div data-ng-show="settingsPanel" class="animated fadeInLeft">
-
-<h3>Settings</h3>
-
-
-<div id="settings-container">
-<div class="col-sm-2">
-
-    <ul class="nav nav-pills nav-stacked">
-        <li class="active" onclick="$('#profile-form').show();$('#profile-form').siblings().hide();"><a href="#">Store Info</a></li>
-        <li><a href="#" onclick="$('#keys-form').show();$('#keys-form').siblings().hide();">Keys</a></li>
-        <li><a href="#" onclick="$('#communication-form').show();$('#communication-form').siblings().hide();">Communication</a></li>
-        <li><a href="#" onclick="$('#arbitration-form').show();$('#arbitration-form').siblings().hide();">Arbiter</a></li>
-        <li><a href="#" onclick="$('#notary-form').show();$('#notary-form').siblings().hide();">Notary</a></li>
-        <li><a href="#" onclick="$('#advanced-form').show();$('#advanced-form').siblings().hide();">Advanced</a></li>
-    </ul>
-
-</div>
-<div class="col-sm-10" style="">
-
-    <form id="profile-form" role="form" class="form-horizontal">
-
-        <h4>Store Details</h4>
-
-        <div class="form-group">
-            <label for="inputNickname" class="col-sm-3 control-label">Nickname</label>
-            <div class="col-sm-9">
-                <input data-ng-model="settings.nickname" class="form-control" id="inputNickname" placeholder="Nickname">
-            </div>
-        </div>
-
-        <div class="form-group">
-            <label for="inputStoreDescription" class="col-sm-3 control-label">Store Description</label>
-            <div class="col-sm-9">
-                <textarea data-ng-model="settings.storeDescription" class="form-control" id="inputStoreDescription" rows="5" placeholder="Enter a short description about your store"></textarea>
-            </div>
-        </div>
-
-        <h4>Password</h4>
-        <div class="alert alert-warning">This password will protect your keys and prevent others from accessing your store.</div>
-
-        <div class="form-group">
-            <label for="inputPassword" class="col-sm-3 control-label">Password</label>
-            <div class="col-sm-9">
-                <input class="form-control" id="inputPassword" type="password">
-            </div>
-        </div>
-
-        <div class="form-group">
-            <label for="inputConfirmPassword" class="col-sm-3 control-label">Confirm Password</label>
-            <div class="col-sm-9">
-                <input class="form-control" id="inputConfirmPassword" type="password">
-            </div>
-        </div>
-
-        <h4>Shipping Information</h4>
-        <div class="alert alert-warning">This information will be encrypted and only be sent to your seller when you have marked your order for payment</div>
-
-        <div class="form-group">
-            <label for="inputRecipient" class="col-sm-3 control-label">Recipient Name</label>
-            <div class="col-sm-9">
-                <input data-ng-model="settings.recipient_name" class="form-control" id="inputRecipient" placeholder="Name visible on your package"/>
-            </div>
-        </div>
-        <div class="form-group">
-            <label for="inputStreet1" class="col-sm-3 control-label">Street 1</label>
-            <div class="col-sm-9">
-                <input data-ng-model="settings.street1" class="form-control" id="inputStreet1" placeholder="123 Bitcoin Ave."/>
-            </div>
-        </div>
-        <div class="form-group">
-            <label for="inputStreet2" class="col-sm-3 control-label">Street 2</label>
-            <div class="col-sm-9">
-                <input data-ng-model="settings.street2" class="form-control" id="inputStreet2" placeholder=""/>
-            </div>
-        </div>
-
-        <div class="form-group">
-            <label for="inputCity" class="col-sm-3 control-label">City</label>
-            <div class="col-sm-5">
-                <input data-ng-model="settings.city" class="form-control" id="inputCity" placeholder=""/>
-            </div>
-
-        </div>
-
-        <div class="form-group">
-            <label for="inputStateRegion" class="col-sm-3 control-label">State/Province/Region</label>
-            <div class="col-sm-9">
-                <input data-ng-model="settings.stateRegion" class="form-control" id="inputStateRegion" placeholder=""/>
-            </div>
-        </div>
-
-        <div class="form-group">
-            <label for="inputZip" class="col-sm-3 control-label">Zip</label>
-            <div class="col-sm-2">
-                <input data-ng-model="settings.zip" class="form-control" id="inputZip" placeholder=""/>
-            </div>
-
-        </div>
-
-        <div class="form-group">
-            <label for="inputCountry" class="col-sm-3 control-label">Country</label>
-            <div class="col-sm-7">
-                <select class="form-control" data-ng-model="settings.countryCode" data-ng-options="country.code as country.name for country in myself.countryCodes">
-
-                </select>
-            </div>
-
-        </div>
-
-        <div class="form-group">
-            <div class="col-sm-3"></div>
-            <div class="col-sm-9" style="text-align:right">
-                <button type="submit" class="btn btn-default" data-ng-click="saveSettings()">Save</button>
-            </div>
-        </div>
-
-
-    </form>
-
-    <!-- Keys Form -->
-    <form id="keys-form" role="form" class="form-horizontal" style="display:none;">
-
-        <h4>OpenBazaar Keys</h4>
-
-        <div class="form-group">
-            <label for="inputPubkey" class="col-sm-3 control-label">Public Key</label>
-            <div class="col-sm-9" style="word-break:break-all">
-                {{myself.pubkey}}
-            </div>
-        </div>
-
-        <div class="form-group">
-            <label for="inputSecret" class="col-sm-3 control-label">Private Key</label>
-            <div class="col-sm-9">
-                <input data-ng-model="settings.privkey" class="form-control" id="inputSecret" placeholder="" readonly>
-                <!--<a href="#" data-ng-click="generateNewSecret()">Generate a new secret</a>-->
-            </div>
-        </div>
-
-        <div class="form-group">
-            <label for="inputPGPPubkey" class="col-sm-3 control-label">PGP Public Key</label>
-            <div class="col-sm-9">
-                <textarea class="form-control" data-ng-model="settings.PGPPubKey" id="inputPGPPubkey" rows="20" style="font-size:12px;" placeholder="Copy-paste your PGP public key here"></textarea>
-            </div>
-        </div>
-
-        <div class="form-group">
-            <div class="col-sm-3"></div>
-            <div class="col-sm-9" style="text-align:right">
-                <button type="submit" class="btn btn-default" data-ng-click="saveSettings()">Save</button>
-            </div>
-        </div>
-    </form>
-
-    <!-- Communication Form -->
-    <form id="communication-form" role="form" class="form-horizontal">
-
-        <h4>Communication Info</h4>
-
-        <div class="form-group">
-            <label for="inputEmail" class="col-sm-3 control-label">Email</label>
-            <div class="col-sm-9">
-                <input type="email" data-ng-model="settings.email" class="form-control" id="inputEmail" placeholder="Email">
-            </div>
-        </div>
-
-        <div class="form-group">
-            <label for="inputBitmessageAddress" class="col-sm-3 control-label">Bitmessage Address</label>
-            <div class="col-sm-9">
-                <input type="text" class="form-control" data-ng-model="settings.bitmessage" id="inputBitmessageAddress" placeholder="Bitmessage address">
-            </div>
-        </div>
-
-        <div class="form-group">
-            <div class="col-sm-3"></div>
-            <div class="col-sm-9" style="text-align:right">
-                <button type="submit" class="btn btn-default" data-ng-click="saveSettings()">Save</button>
-            </div>
-        </div>
-    </form>
-
-    <!-- Arbitration Form -->
-    <form id="arbitration-form" role="form" class="form-horizontal">
-
-        <h4>Trusted Arbiters</h4>
-        <p>The addresses below are your trusted arbiters for transactions. You will be able to choose one at time of purchase.<br/><br/></p>
-
-        <div class="form-group">
-
-            <input type="hidden" data-ng-model="settings.trustedArbiters" />
-            <div class="col-sm-12">
-                <div class="input-group">
-                    <input type="text" class="form-control" id="inputArbiterGUID" placeholder="Enter an arbiter's OB guid">
-                        <span class="input-group-btn">
-                          <button class="btn btn-default" type="button" data-ng-click="addArbiter()">Add</button>
-                        </span>
-                </div>
-                <table class="table table-striped" style="margin-top:10px;padding:0">
-                    <tr data-ng-repeat="arbiter in settings.trustedArbiters" id="arbiter_{{arbiter}}" style="word-break:break-all"><td width=20>
-                        <button type="button" class="btn btn-default btn-sm" data-ng-click="removeArbiter(arbiter)">
-                            <span class="glyphicon glyphicon-trash" style="color:black"></span>
-                        </button></td><td>{{arbiter}}</td></tr>
-                </table>
-            </div>
-        </div>
-
-        <div class="alert alert-warning" role="alert">Offering arbitration services is an important service to the OpenBazaar community. It ensures
-        that disputes get resolved in a responsible and informed way. If you want to act as an arbiter fill out the form below and you will be
-        available to the community at large to serve in that capacity.</div>
-
-        <h4>Acting as an Arbiter</h4>
-        <p>If you are interested in acting as a trusted arbiter on the network you can set it up here.</p>
-
-        <div class="form-group">
-
-            <label for="inputArbiter" class="col-sm-3 control-label">Make me an arbiter</label>
-            <input type="checkbox" id="inputArbiter" class="col-sm-9" data-ng-model="settings.arbiter" value="1" />
-
-        </div>
-
-        <div class="form-group">
-            <label for="inputArbiterDescription" class="col-sm-3 control-label">Experience & Services</label>
-            <div class="col-sm-9">
-                <textarea rows='6' type="text" class="form-control" data-ng-model="settings.arbiterDescription" id="inputArbiterDescription" placeholder="Enter a short description of your services and experience"></textarea>
-            </div>
-        </div>
-
-        <div class="form-group">
-            <div class="col-sm-3"></div>
-            <div class="col-sm-9" style="text-align:right">
-                <button type="submit" class="btn btn-default" data-ng-click="saveSettings()">Save</button>
-            </div>
-        </div>
-
-    </form>
-
-    <!-- Notary Form -->
-    <form id="notary-form" role="form" class="form-horizontal">
-
-        <div >
-
-            <h4>Trusted Notaries</h4>
-            <p>The addresses below are notaries used during transactions. <button type="button" class="btn btn-primary btn-sm" data-ng-click="">
-                            <span class="glyphicon glyphicon-search"></span> Find Notary
-                        </button></p>
-
-            <div class="form-group">
-
-                <input type="hidden" data-ng-model="settings.notaries" />
-                <div class="col-sm-12">
-                    <div class="input-group">
-                        <input type="text" class="form-control" data-ng-model="newNotary" id="inputNotaryGUID" placeholder="Enter an notary's OB guid">
-                            <span class="input-group-btn">
-                              <button class="btn btn-default" type="button" data-ng-click="addNotary(newNotary)">Add</button>
-                            </span>
-                    </div>
-                    <table class="table table-striped table-bordered" style="margin-top:10px;padding:0">
-                        <tr data-ng-repeat="notary in trusted_notaries" id="notary_{{notary}}" style="word-break:break-all"><td width=20 style="vertical-align:middle">
-                            <button type="button" class="btn btn-danger btn-sm" data-ng-click="removeNotary(notary.guid)">
-                                <span class="glyphicon glyphicon-trash"></span>
-                            </button></td><td><strong>{{notary.nickname}}</strong> ({{notary.guid}})</td></tr>
-                    </table>
-                </div>
-            </div>
-
-            <h4>Acting as an Notary</h4>
-            <p>If you want to act as a notary check the box below. If you choose to be a notary, you will be responsible for managing a key in a multisignature transaction. In early beta, this means handling dispute resolution as well. <strong>Please only become a notary if you are willing to provide these services promptly</strong>.</p>
-
-            <div class="checkbox">
-
-                <label for="inputNotary" class="control-label"><input type="checkbox" id="inputNotary" data-ng-model="settings.notary" value="1" /> Make me a notary</label>
-
-
-            </div>
-
-            <div class="form-group">
-                <div class="col-sm-3"></div>
-                <div class="col-sm-9" style="text-align:right">
-                    <button type="submit" class="btn btn-default" data-ng-click="saveSettings()">Save</button>
-                </div>
-            </div>
-
-        </div>
-
-    </form>
-
-    <form id="advanced-form" role="form" class="form-horizontal">
-
-        <h4>Advanced</h4>
-
-        <div class="form-group">
-            <label for="inputTestnet" class="col-sm-3 control-label">Use Testnet</label>
-            <input type="checkbox" id="inputTestnet" class="col-sm-9" data-ng-model="settings.testnet" value="1" />
-        </div>
-
-        <div class="form-group">
-            <div class="col-sm-3 text-right">
-            <label for="inputObelisk" class="control-label">Obelisk Server</label>
-                </div>
-            <div class="col-sm-5">
-            <input type="text" id="inputObelisk" class="form-control text" data-ng-model="settings.obelisk" placeholder="tcp://85.25.198.97:8081" />
-            </div>
-        </div>
-
-         <div class="form-group">
-            <div class="col-sm-3"></div>
-            <div class="col-sm-5" style="padding:0">
-                <button type="submit" class="btn btn-default" data-ng-click="saveSettings()">Save</button>
-            </div>
-        </div>
-
-        <div style="margin:20px 0">
-        <h4>Developer Tools</h4>
-
-        <div>
-            <button class="btn btn-info" data-ng-click="clearDHTData()">Clear Cache</button>
-            <button class="btn btn-info" data-ng-click="clearPeers()">Clear Peers</button>
-            <button class="btn btn-info" data-ng-click="restartServer()">Restart Server</button>
-        </div>
-        </div>
-
-        <div style="margin:20px 0">
-        <h4>Log</h4>
-        <div id="log_output" style="white-space:pre;height:600px;overflow:scroll;" class="col-sm-12 well">{{log_output}}</div>
-        </div>
-
-
-    </form>
-
-</div>
-
-<br clear="both"/>
-
-</div>
-
-
-</div>
-
-<!-- Orders -->
-<div data-ng-show="ordersPanel" class="animated fadeInLeft">
-
-    <h3>{{merchant == 1 ? 'My Sales' : 'My Orders'}}</h3>
-
-    <div data-ng-show="sentOrder" id="orderSuccessAlert" class="alert alert-success alert-dismissable">
-        <button type="button" class="close" data-dismiss="alert" aria-hidden="true">&times;</button>
-        Your order has been submitted to the seller.
-    </div>
-
-
-    <div class="col-sm-12" style="padding:0">
-
-
-        <div class="col-sm-12 text-right">
-
-            <pagination class="pull-right" style="margin-left:10px;" data-ng-show="orders_total > 10" total-items="orders_total" num-pages="orders_pages" data-ng-change="orders_page_changed()" data-ng-model="orders_current_page" max-size="4" class="pagination-sm" previous-text="&lsaquo;" next-text="&rsaquo;" first-text="&laquo;" last-text="&raquo;" boundary-links="true"></pagination>
-
-        </div>
-
-
-        <div class="col-sm-12" data-ng-show="merchant && orders_total == 0" style="padding:0">
-            You have no orders at this time.
-        </div>
-
-        <div data-ng-controller="ViewOrderCtrl">
-            <script type="text/ng-template" id="viewOrder.html">
-                <div class="modal-header">
-                    <h3 class="modal-title">Order #{{orderId}}</h3>
-                </div>
-                <div class="modal-body" style="text-align:left;">
-
-                    <div data-ng-show="Market.modalOrder.state == 'Need to Pay'" class="alert alert-warning" role="alert">
-                        <div class="row">
-
-                            <div style="float:left;margin:10px;"><img src="{{Market.modalOrder.qrcode}}" width="150" height="150"/></div>
-                            <div style="margin:10px;">You need to send <strong>&#3647;{{Market.modalOrder.total_price}}</strong> to the payment address <strong>{{Market.modalOrder.address}}</strong> and mark this order as paid before the merchant ships.
-
-
-                                <div data-ng-show="Market.modalOrder.state == 'Need to Pay'" id="payment_buttons2" style="margin-top:10px;">
-                                    <a href="bitcoin:{{Market.modalOrder.address}}?amount={{Market.modalOrder.total_price}}&message={{Market.modalOrder.item_title}}"><button type="button" class="btn btn-warning"><span class="glyphicon glyphicon-share-alt"></span> Pay in your Wallet</button></a>
-                                    <button data-ng-click="markOrderPaid(orderId)" class="btn btn-info"><span class="glyphicon glyphicon-ok"></span> Mark as Paid</button>
-                                    <button data-ng-click="" class="btn btn-danger"><span class="glyphicon glyphicon-remove"></span> Cancel Order</button>
-                                </div>
-
-                            </div>
-                        </div>
-                    </div>
-
-                    <div data-ng-show="Market.modalOrder.waitingForShipment"  class="alert alert-warning">
-                        <h3>Shipping & Payment</h3>
-                        <p style="padding:10px">This order has been paid for by the buyer. You should verify the funds have been sent and then ship the
-                        goods. Once you've done this you can enter your payment address and notify the buyer.</p>
-
-                        <div class="row" style="margin-top:10px;">
-                        <div class="col-sm-5 text-right" style="padding-top:5px">
-                            <strong>Where would you like payment sent to? </strong>
-                        </div>
-                        <div class="col-sm-7">
-                            <input type="text" class="form-control text" data-ng-model="Market.modalOrder.paymentAddress" placeholder="Enter a Bitcoin address"/>
-                        </div>
-                            </div>
-
-                         <div class="row" style="margin-top:10px;">
-                        <div class="col-sm-5 text-right" style="padding-top:5px">
-                        </div>
-                        <div class="col-sm-7">
-                            <button id="send-order-button" data-ng-click="markOrderShipped(orderId)" class="btn btn-info"><span class="glyphicon glyphicon-share"></span> Request Payment</button>
-                        </div>
-                             </div>
-
-                    </div>
-
-                    <div class="alert alert-warning" role="alert">
-
-                        <p style="margin:5px 0">Once you've received your order and are satisfied please release your payment to the seller.</p>
-
-                        <button data-ng-show="Market.modalOrder.state == 'Shipped' && Market.modalOrder.merchant != settings.guid" id="send-order-button" data-ng-click="markOrderReceived(orderId)" class="btn btn-sm btn-info"><span class="glyphicon glyphicon-share"></span> Release Payment to Merchant</button>
-                    </div>
-
-                    <button data-ng-show="Market.modalOrder.flagForArbitration" id="send-order-button" data-ng-click="flagOrderForArbitration(orderId)" class="btn btn-sm btn-danger"><span class="glyphicon glyphicon-flag"></span> Flag for Arbiter</button>
-
-                    <!-- Nav tabs -->
-<ul class="nav nav-tabs" role="tablist">
-  <li class="active"><a href="#order" role="tab" data-toggle="tab">Order</a></li>
-  <li><a href="#contract-details" role="tab" data-toggle="tab">Contract Details</a></li>
-  <li><a href="#shipping-information" role="tab" data-toggle="tab">Shipping Information</a></li>
-</ul>
-
-<!-- Tab panes -->
-<div class="tab-content">
-  <div class="tab-pane active" id="order">
-
-      <div class="media" style="margin:10px;">
-          <a class="pull-left" href="#">
-            <img class="media-object" src="{{Market.modalOrder.item_image}}" alt="{{Market.modalOrder.item_title}">
-          </a>
-          <div class="media-body">
-            <h4 class="media-heading">{{Market.modalOrder.item_title}}</h4>
-            {{Market.modalOrder.item_desc}}
-          </div>
-        </div>
-
-      <table class="table table-striped">
-                        <tr>
-                            <td width=200><strong>Order Date:</strong></td>
-                            <td>{{Market.modalOrder.updated*1000 | date:'medium'}}</td>
-                        </tr>
-                        <tr>
-                            <td width=200><strong>Status:</strong></td>
-                            <td style="vertical-align:middle;"><span class="label label-info">{{Market.modalOrder.state}}</span> <span data-ng-show="Market.modalOrder.waitingForSellerToShip" style="font-weight:bold;">Waiting for Shipment</span></td>
-                        </tr>
-                        <tr data-ng-show="Market.modalOrder.item_price">
-                            <td><strong>Contract Price:</strong></td>
-                            <td style="word-break:break-all">&#3647;{{Market.modalOrder.item_price}}</td>
-                        </tr>
-                        <tr data-ng-show="Market.modalOrder.shipping_price">
-                            <td><strong>Shipping Price:</strong></td>
-                            <td style="word-break:break-all">&#3647;{{Market.modalOrder.shipping_price}}</td>
-                        </tr>
-                        <tr>
-                            <td><strong>Payment Address:</strong></td>
-                            <td style="word-break:break-all"><a href="https://blockchain.info/address/{{Market.modalOrder.address}}" target="_blank">{{Market.modalOrder.address}}</a></td>
-                        </tr>
-                        <tr>
-                            <td><strong>Note to Merchant:</strong></td>
-                            <td style="word-break:break-all">{{Market.modalOrder.note_for_merchant}}</td>
-                        </tr>
-                    </table>
-
-
-  </div>
-  <div class="tab-pane" id="contract-details">
-
-      <table class="table table-striped" style="margin-top:10px;">
-            <tr>
-                <td><strong>Buyer:</strong></td>
-                <td style="word-break:break-all">{{Market.modalOrder.buyer}}</td>
-            </tr>
-            <tr>
-                <td><strong>Merchant:</strong></td>
-                <td style="word-break:break-all">{{Market.modalOrder.merchant}}</td>
-            </tr>
-            <tr>
-                <td><strong>Notary:</strong></td>
-                <td style="word-break:break-all">{{Market.modalOrder.notary}}</td>
-            </tr>
-            <tr>
-                <td><strong>Payment Address:</strong></td>
-                <td style="word-break:break-all"><a href="https://blockchain.info/address/{{Market.modalOrder.address}}" target="_blank">{{Market.modalOrder.address}}</a></td>
-            </tr>
-            <tr>
-                <td><strong>Raw Contract:</strong></td>
-                <td><pre style="word-wrap:break-word;font-size:12px;height:250px;">{{Market.modalOrder.signed_contract_body}}</pre></td>
-            </tr>
-        </table>
-
-
-  </div>
-
-    <div class="tab-pane" id="shipping-information" data-ng-show="Market.modalOrder.waitingForShipment">
-
-        <div style="padding:20px;">
-        <address>
-          <span data-ng-show="Market.modalOrder.shipping_address.recipient_name"><strong>{{Market.modalOrder.shipping_address.recipient_name}}</strong><br></span>
-          <span data-ng-show="Market.modalOrder.shipping_address.street1">{{Market.modalOrder.shipping_address.street1}}<br></span>
-          <span data-ng-show="Market.modalOrder.shipping_address.street2">{{Market.modalOrder.shipping_address.street2}}<br></span>
-          <span data-ng-show="Market.modalOrder.shipping_address.city">{{Market.modalOrder.shipping_address.city}}, </span>{{Market.modalOrder.shipping_address.stateRegion}} {{Market.modalOrder.shipping_address.zip}}
-        </address>
-        </div>
-
-
-    </div>
-
-</div>
-
-
-</div>
-
-                <div class="modal-footer">
-                    <button class="btn btn-info" data-ng-click="cancel()">Close</button>
-                </div>
-            </script>
-
-
-
-            <div data-ng-show="orders_total > 0" style="padding:5px">
-                <table class="table table-striped table-bordered" >
-
-                    <!--<tr><td colspan="100%" style="background-color:#ccc;Adding escrows to database instead of hard coded into order.py">-->
-                        <!--<select>-->
-                            <!--<option>Select Action</option>-->
-                            <!--<option>-----------------</option>-->
-                            <!--<option>Cancel Order</option>-->
-                        <!--</select>-->
-                    <!--</td></tr>-->
-
-                    <tr>
-                        <th><input type="checkbox"/></th>
-                        <th>Order</th>
-                        <th>Date</th>
-                        <th>Purchase</th>
-                        <th data-ng-show="merchant">Buyer</th>
-                        <th data-ng-show="!merchant">Merchant</th>
-                        <th>Status</th>
-                    </tr>
-
-                    <tr data-ng-repeat="order in orders" >
-                        <td width=20><input type="checkbox"/></td>
-                        <td width=70><a href="" data-ng-click="open('lg', order.order_id, settings)">{{order.order_id}}</a></td>
-                        <td width=136>{{order.updated * 1000 | date: 'short'}}</td>
-                        <td>
-                            <div class="pull-left" style="margin-right:10px;">
-                                <img src="{{order.item_image}}" width="50"/>
-                            </div>
-                            <div style="word-break:word-wrap">
-                                {{order.item_title}}
-                            </div>
-                        </td>
-                        <td width="425" data-ng-show="merchant" style="word-break:break-all">
-                            <div class="col-sm-2" style="padding-top:0;width:50px">
-                                <identicon icon-size="50" hash="order.buyer" title="{{order.buyer}}"></identicon>
-                            </div>
-                            <div class="col-sm-10" style="padding-top:0">
-                                <div data-ng-show="order.buyer_nickname" style="margin-top:5px;font-weight:bold;">{{order.buyer_nickname}}</div> {{order.buyer}}
-                            </div>
-                        </td>
-
-
-                        <td width="425" data-ng-show="!merchant" style="word-break:break-all">
-                            <div class="col-sm-2" style="padding-top:0;width:50px;">
-                                <identicon icon-size="50" hash="order.merchant" title="{{order.merchant}}"></identicon>
-                            </div>
-                            <div class="col-sm-10" style="padding-top:0">
-                                <div data-ng-show="order.merchant_nickname" style="margin-top:5px;font-weight:bold;">{{order.merchant_nickname}}</div> {{order.merchant}}
-                            </div>
-                        </td>
-
-                        <td width=100><span class="label label-info">{{order.state}}</span></td>
-                    </tr>
-
-                    <!--<tr><td colspan="100%" style="background-color:#ccc;">-->
-                        <!--<select>-->
-                            <!--<option>Select Action</option>-->
-                            <!--<option>-----------------</option>-->
-                            <!--<option>Cancel Order</option>-->
-                        <!--</select>-->
-                    <!--</td></tr>-->
-
-                </table>
-
-            </div>
-
-
-        </div>
-
-    </div>
-
-</div>
-
-<!-- Reviews -->
-<div data-ng-show="reviewsPanel" class="animated fadeInLeft">
-
-    <h3>Reviews</h3>
-
-    <div class="alert alert-warning" role="alert">This is where all of your reviews will reside. Empty right now isn't it?</div>
-
-    <div data-ng-repeat="review in myself.reputation">
-        [{{review.rating}}] {{review.text}}
-    </div>
-</div>
-
-<div data-ng-show="arbitrationPanel" class="animated fadeInLeft">
-
-    <h3>Arbitration</h3>
-
-    <p>Here are all the arbitration cases you have.</p>
-
-
-</div>
-
-<!-- Messages -->
-<div data-ng-show="messagesPanel" class="animated fadeInLeft">
-
-    <div data-ng-controller="ComposeMessageCtrl">
-
-    <h3>Messages</h3>
-
-    <div role="alert" class="alert alert-warning">
-        <div class="row">
-        <div class="col-sm-10">OpenBazaar uses <strong><a href="https://bitmessage.org/wiki/Main_Page" target="_blank">Bitmessage</a></strong> as our private messaging technology. This is your inbox where all messages from other network members will reside.
-
-            <span data-ng-show="settings.bitmessage">Your Bitmessage address is <strong>{{settings.bitmessage}}</strong></span>
-        </div>
-        <div class="col-sm-2" style="text-align:right"><button class="btn btn-info" data-ng-click="compose('lg', myself, settings.bitmessage, null)"><span class="glyphicon glyphicon-pencil"/> Compose</button></div>
->>>>>>> 26b7bab1
         </div>
     </div>
 
 
     <div id="sidebar" data-ng-show="sidebar" class="shoutbox-area col-sm-4" style="margin-top:20px;" >
 
-<<<<<<< HEAD
-
-
             <table class="peers-table no-hover" style="margin-top:20px;">
-=======
-    <div data-ng-repeat="message in myself.messages">
-        {{message.text}}
-    </div>
-
-    <div data-ng-show="messages">
-        <table class="table table-striped table-bordered" style="margin-top:10px;">
-            <tr>
-                <th></th>
-                <th width="200">Date</th>
-                <th width="375">From</th>
-                <th>Subject</th>
-                <th>Actions</th>
-            </tr>
-            <tr data-ng-repeat="message in messages">
-                <td width=15><input type="checkbox"/></td>
-                <td style="border-left:none;">{{message.receivedTime * 1000 | date:'medium'}}</td>
-                <td style="border-left:none;"><identicon icon-size="32" hash="message.fromAddress" title="{{message.fromAddress}}"></identicon> {{message.fromAddress}}</td>
-                <td style="border-left:none;"><a href="#"
-                    data-ng-click="view('lg', myself, settings.bitmessage, message)">{{message.subject}}</a></td>
-                <td width="40" style="border-left:none;"><a href="#"
-                    data-ng-click="compose('lg', myself, settings.bitmessage, message)"><button class="btn btn-info">Reply</button></a></td>
-            </tr>
-        </table>
-    </div>
-
-    <div class="col-sm-12" data-ng-show="!messages">
-        <p>There are no messages for your marketplace.</p>
-    </div>
-
-    </div>
-
-</div>
-
-</div>
-</div>
-
-
-<div data-ng-show="page_loading" style="margin-top:40px;padding:0 20px">
-
-     <h3><img src="img/ajax-loader.gif" width="50"/> Loading merchant...</h3>
-
-</div>
-<div data-ng-show="page" class="" style="margin-top:40px;">
-
-    <div>
-        <h2><identicon icon-size="64" hash="page.senderGUID" title="{{page.senderGUID}}"></identicon> {{page.nickname ? page.nickname : "No nickname"}}</h2>
-
-
-
-        <ul id="store-tabs" class="nav nav-pills" style="background-color:#ccc;border-bottom:1px solid #aaa;padding:5px;">
-            <li class="active" data-ng-click="showStorePanel('storeInfo')"><a href="#storeInfo">Info</a></li>
-            <li data-ng-click="showStorePanel('storeProducts')"><a href="#storeProducts">Products</a></li>
-            <li><a href="#storeReviews" data-ng-click="showStorePanel('storeReviews')">Reviews</a></li>
-            <li data-ng-show="page.arbiter || page.notary"><a href="#storeArbiter" data-ng-click="showStorePanel('storeArbiter')">Services</a></li>
-        </ul>
-    </div>
-
-    <div class="panel-bod3y" data-ng-show="page" style="border-top:0px solid #ddd;margin-top:10px;padding:10px 5px;" >
-
-
-        <div data-ng-show="storeInfoPanel" class="animated fadeIn">
-
-            <p data-ng-show="page.text" id="page-content" class="lead"></p>
-
-            <table class="table table-bordered table-striped" style="font-size:14px;width:100%;table-layout:fixed">
-                <tr data-ng-show="page.email">
-                    <td class="col-xs-3">Email Address</td>
-                    <td style="word-wrap:break-word"><a href="mailto:{{page.email}}">{{page.email}}</a></td>
-                </tr>
-                <tr data-ng-show="page.bitmessage">
-                    <td class="col-xs-3">Bitmessage Address</td>
-                    <td style="word-wrap:break-word">{{page.bitmessage}}
-                        <!--<button class="btn btn-info" data-ng-click="compose_message('lg', myself, page.bitmessage, null)">Send Message</button>-->
-                    </td>
-                </tr>
-                <tr>
-                    <td class="col-xs-3">Open Bazaar Public Key</td>
-                    <td style="word-wrap:break-word">{{page.pubkey}}</td>
-                </tr>
-                <tr data-ng-show="page.PGPPubKey">
-                    <td class="col-xs-3">PGP Key</td>
-                    <td style="word-wrap:break-word;font-size:10px;"><pre>{{page.PGPPubKey}}</pre></td>
-                </tr>
-            </table>
-
-
-
-        </div>
-
-        <div data-ng-show="storeArbiterPanel" class="animated fadeIn">
-
-            <div style="margin-bottom:20px">
-                <h4>Make this merchant a trusted:
-                <button data-ng-show="page.arbiter" type="button" class="btn btn-info btn-sm" data-ng-click="addArbiter(page.senderGUID)">Arbiter</button>
-                <button data-ng-show="page.notary" type="button" class="btn btn-info btn-sm" data-ng-click="addNotary(page.senderGUID)">Notary</button>
-                    </h4>
-            </div>
-
-            <div class="panel panel-warning">
-                <div class="panel-heading">
-                    <div class="panel-title"><strong>Arbitration Services</strong></div>
-                </div>
-                <div class="panel-body">
-                    <div data-ng-show="page.arbiter_description">
-                <p>{{page.arbiter_description}}</p>
-            </div>
-
-            <div data-ng-show="!page.arbiter_description">
-                <p>This arbiter has not described their services.</p>
-            </div>
-                </div>
-            </div>
-
-            <div class="panel panel-warning">
-                <div class="panel-heading">
-                    <div class="panel-title"><strong>Precedents</strong></div>
-                </div>
-                <div class="panel-body">
-                    No precedents established yet.
-                </div>
-            </div>
-
-
-
-        </div>
-
-        <!-- Store Products -->
-        <div data-ng-show="storeProductsPanel"  class="animated fadeIn">
-
-            <div data-ng-controller="BuyItemCtrl">
-
-            <div id="listing-loader">
-                 <div style="margin-bottom:10px"><img src="img/ajax-loader.gif" width="25"/> Looking for contracts...</div>
-
-            </div>
-
-
-            <div class="div-listing col-sm-4 col-xs-6" style="padding:5px" data-ng-repeat="listing in store_listings">
-
-                <a href="#" data-ng-click="open('lg', myself, page.pubkey, listing.contract_body.Contract.item_title, listing.contract_body.Contract.item_price, listing.contract_body.Contract.item_desc, listing.contract_body.Contract.item_images, listing.key, listing.signed_contract_body, trusted_notaries, settings.trustedArbiters, settings.pubkey, listing.contract_body.Seller.seller_GUID)"><img class="img-thumbnail" src="{{listing.contract_body.Contract.item_images}}" width="100%"/></a>
-                        <h4 style="margin-bottom:0"><a href="#" data-ng-click="open('lg', myself, page.pubkey, listing.contract_body.Contract.item_title, listing.contract_body.Contract.item_price, listing.contract_body.Contract.item_description, listing.contract_body.Contract.item_images, listing.key, listing.signed_contract_body, trusted_notaries, settings.trustedArbiters, settings.pubkey, listing.contract_body.Seller.seller_GUID)" class="trim-info">{{listing.contract_body.Contract.item_title}}</a></h4>
-                        <span style="font-size:16px;">&#3647;{{listing.contract_body.Contract.item_price}}</span>
-            </div>
-
-
-
-            <form data-ng-show="creatingOrder">
-                Text: <input class="form-control" type="text" data-ng-model="newOrder.text" placeholder="Friendly message"> <a class="btn btn-primary navbar-btn" data-ng-click="createOrder()" type="submit">Order</a> <a class="btn btn-warning navbar-btn" data-ng-click="creatingOrder=false" type="cancel">Cancel</a>
-            </form>
-
-            </div>
-
-        </div>
-
-        <!-- Store Orders -->
-        <div data-ng-show="storeOrdersPanel" class="animated bounceInLeft">
-
-            <h3 data-ng-show="Object.keys(myOrders).length">Orders</h3>
-
-            <div class='panel-body' data-ng-repeat="(orderId, order) in myOrders" data-ng-show="order.seller == page.pubkey || order.seller == myself.pubkey">
-
-                <table cellpadding="5" cellspacing="5" width="100%">
-                    <tr>
-                        <th>ID</th>
-                        <th>State</th>
-                        <th>Description of Order</th>
-                    </tr>
-                    <tr>
-                        <td>{{order.id}}</td>
-                        <td>{{order.state}}</td>
-                        <td>{{order.text}}</td>
-                    </tr>
-                </table>
-
-                <br/>
-
-                <form data-ng-show="order && (order.state == 'accepted' || order.state == 'new') && order.buyer == myself.pubkey">
-                    Pay to: {{order.address}}<BR>Tx: <input class="form-control" type="text" data-ng-model="newOrder.tx" placeholder="Transaction with the spend"> <a class="btn btn-primary navbar-btn" data-ng-click="payOrder(order)" type="submit">Payed</a> <a class="btn btn-warning navbar-btn" data-ng-click="cancelOrder(order)" type="cancel">Cancel</a>
-                </form><!-- Sent -->
-
-                <form data-ng-show="order && order.state == 'payed' && order.seller == myself.pubkey">
-                    <a class="btn btn-primary navbar-btn" data-ng-click="sendOrder(order)" type="submit">Sent</a>
-                </form><!-- Received -->
-
-                <form data-ng-show="order && order.state == 'sent' && order.buyer == myself.pubkey">
-                    <a class="btn btn-primary navbar-btn" data-ng-click="receiveOrder(order)" type="submit">Received</a>
-                </form>
-            </div>
-
-        </div>
-
-        <!-- Reviews -->
-        <div data-ng-show="storeReviewsPanel"  class="animated fadeIn">
-
-
-            <div data-ng-repeat="review in currentReviews.slice().reverse()" style="padding:3px;background-color:#333;margin-bottom:5px;">
-                <table>
-                    <tr>
-                        <td><identicon icon-size="50" hash="review.pubkey" title="{{review.pubkey}}"></identicon></td>
-                        <td>
-                            <div style="word-wrap:break-word;width:600px;font-size:14px;">
-                                <span style="color:#999;"><em>{{review.pubkey}}</em></span>
-                            </div>
-                        </td>
-                    </tr>
-                </table>
-
-                <div>
-                    <table>
-                        <tr>
-                            <td width="60" valign="top" style="font-size:200%">{{review.rating}}</td>
-                            <td>"{{review.text}}"</td>
-                        </tr>
-                    </table>
-                </div>
-            </div>
-
-            <p>No reviews yet.</p>
-
-            <form>
-                <div style="margin:20px 0px">
-                    <h4>Add a Review</h4><select class="form-control" type="number" data-ng-model="review.rating" placeholder="Rating" style="width:10%;">
-                    <option value="1">1</option>
-                    <option value="2">2</option>
-                    <option value="3">3</option>
-                    <option value="4">4</option>
-                    <option value="5">5</option>
-                    <option value="6">6</option>
-                    <option value="7">7</option>
-                    <option value="8">8</option>
-                    <option value="9">9</option>
-                    <option value="10">10</option>
-                </select>
-
-                    <div style="margin-top:5px">
-                        <textarea class="form-control" data-ng-model="review.text" cols="50" id="new-review" name="comment" placeholder="Enter your review here..." rows="5"></textarea>
-                    </div>
-                    <a class="btn btn-default navbar-btn" data-ng-click="addReview()" type="submit">Submit</a>
-                </div>
-
-            </form>
-
-        </div>
-
-
-
-
-
-    </div>
-</div>
-</div>
-<div id="sidebar" data-ng-show="sidebar" class="shoutbox-area col-sm-4" style="margin-top:20px;" >
-    <table class="peers-table no-hover" style="margin-top:20px;">
->>>>>>> 26b7bab1
+
         <tbody>
         <tr>
             <td width="40" style="vertical-align:top"><identicon icon-size="50" hash="myself.guid" title="{{myself.guid}}"></identicon></td>
@@ -1245,11 +168,7 @@
     <div class="peers-area" >
         <table id="favorite-peers" class="peers-table table-hover">
             <tbody>
-<<<<<<< HEAD
             <tr data-ng-repeat="peer in peers" data-ng-click="go('/user/'+peer.guid)">
-=======
-            <tr data-ng-repeat="peer in peers" data-ng-click="queryShop(peer)">
->>>>>>> 26b7bab1
                 <td width="40" style="vertical-align:top"><identicon icon-size="50" hash="peer.guid" title="{{peer.guid}}"></identicon></td>
                 <td style="font-size:14px;word-wrap:break-word;word-break:break-all"><strong><span title="{{peer.pubkey}}">{{peer.nick != "" ? peer.nick : peer.uri }}</strong><br>
                   <span style="font-style:italic;font-size:12px">{{peer.nickname ? peer.nickname : peer.sin}}
