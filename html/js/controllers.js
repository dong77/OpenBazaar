var obControllers = angular.module('obControllers', []);

/**
 * Orders controller.
 *
 * @desc This controller is the orders controller.
 * @param {!angular.Scope} $scope
 * @constructor
 */
obControllers
    .controller('Orders', ['$scope', '$interval', '$routeParams', '$location',
        function($scope, $interval, $routeParams, $location) {

            $scope.myOrders = []
            $scope.ordersPanel = true;
            $scope.path = $location.path();
            $scope.$emit('sidebar', false);

            /**
             * Open Websocket and then establish message handlers
             * @msg - message from websocket to pass on to handler
             */
            var socket = new Connection(function(msg) {
            	
                var handlers = {
                    'load_page': function(msg) { $scope.load_page(msg) },
                    'order': function(msg) { $scope.parse_order(msg) },
                    'order_count': function(msg) { $scope.parse_order_count(msg) },
                    'myorders': function(msg) { $scope.parse_myorders(msg) },
                    'orderinfo': function(msg) { $scope.parse_orderinfo(msg) },
                }

                if(handlers[msg.type]) {
                    handlers[msg.type](msg);
                }

            })

            $scope.load_page = function(msg) {
                console.log($scope.path)
                if($scope.path === "/orders/sales") {
                    $scope.queryMyOrder(1);
                } else {
                    $scope.queryMyOrder(0);

                }
            }

            $scope.queryMyOrder = function(merchant) {
                // Query for orders
                var query = {
                    'type': 'query_orders',
                    'merchant': merchant
                }
                $scope.merchant = merchant ? 1 : 0
                socket.send('query_orders', query)
                if (!$scope.$$phase) {
                    $scope.$apply();
                }

            }

            /**
             * Parse order message from server for modal
             * @msg - Message from server
             */
            $scope.parse_order = function(msg) {

                if ($scope.myOrders.hasOwnProperty(msg.id)) {
                    console.log("Updating order!")
                    $scope.myOrders[msg.id].state = msg.state
                    $scope.myOrders[msg.id].tx = msg.tx
                    $scope.myOrders[msg.id].notary = msg.notary
                    $scope.myOrders[msg.id].item_price = msg.item_price
                    $scope.myOrders[msg.id].shipping_price = msg.shipping_price
                    //$scope.myOrders[msg.id].total_price = parseFloat(msg.item_price) + parseFloat(msg.shipping_price)
                    $scope.myOrders[msg.id].address = msg.address
                    $scope.myOrders[msg.id].buyer = msg.buyer
                    $scope.myOrders[msg.id].merchant = msg.merchant
                    $scope.myOrders[msg.id].note_for_merchant = msg.note_for_merchant
                    return;
                } else {
                    $scope.myOrders.push(msg);
                }
                if (!$scope.$$phase) {
                    console.log($scope.myOrders);
                    $scope.$apply();
                }
            }

            /**
             * Parse order message from server for modal
             * @msg - Message from server
             */
            $scope.parse_orderinfo = function(msg) {

                console.log("Order info retrieved");
                console.log(msg.order);

                $scope.modalOrder = msg.order;

                if (msg.order.state == 'Accepted') {
                    $scope.modalOrder.waitingForPayment = true;
                } else if (msg.order.state == 'Paid' || msg.order.state == 'Buyer Paid') {
                    console.log('order', msg.order, $scope.myself.guid)
                    if (msg.order.merchant == $scope.myself.guid) {
                        $scope.modalOrder.waitingForShipment = true;
                    } else {
                        $scope.modalOrder.waitingForSellerToShip = true;
                    }
                } else if (msg.order.state == 'Sent') {
                    $scope.modalOrder.flagForArbitration = true;
                } else {
                    $scope.modalOrder.waitingForPayment = false;
                }

                if (msg.order.state == 'Notarized') {
                    $scope.modalOrder.notary = $scope.myself.guid
                }

                if (!$scope.$$phase) {
                    $scope.$apply();
                }
            }

            /**
             * Handles orders count message from the server
             * @msg - Message from server
             */
            $scope.parse_order_count = function(msg) {
                console.log(msg)
                $scope.orders_new = msg.count
                if (!$scope.$$phase) {
                    $scope.$apply();
                }
            }

            $scope.ViewOrderCtrl = function($scope, $modal, $log) {

                $scope.open = function(size, orderId, settings) {

                    // Send socket a request for order info
                    socket.send('query_order', {
                        orderId: orderId
                    })

                    var modalInstance = $modal.open({
                        templateUrl: 'viewOrder.html',
                        controller: ViewOrderInstanceCtrl,
                        size: size,
                        resolve: {
                            orderId: function() {
                                return orderId;
                            },
                            settings: function() {
                                return settings;
                            },
                            scope: function() {
                                return $scope
                            }
                        }
                    });

                    modalInstance.result.then(function() {

                    }, function() {
                        $log.info('Modal dismissed at: ' + new Date());
                    });
                };
            };


            var ViewOrderInstanceCtrl = function($scope, $modalInstance, orderId, scope, settings) {


                $scope.orderId = orderId;
                $scope.Market = scope;
                $scope.settings = settings;

                $scope.markOrderPaid = function(orderId) {

                    socket.send("pay_order", {
                        orderId: orderId
                    })

                    scope.modalOrder.state = 'Paid';

                    // Refresh orders in background
                    scope.queryMyOrder(0);

                    if (!$scope.$$phase) {
                        $scope.$apply();
                    }

                }


                $scope.markOrderShipped = function(orderId) {

                    socket.send("ship_order", {
                        orderId: orderId,
                        paymentAddress: scope.modalOrder.paymentAddress
                    })

                    scope.modalOrder.state = 'Shipped';
                    scope.modalOrder.waitingForShipment = false;
                    scope.queryMyOrder(1);

                    if (!$scope.$$phase) {
                        $scope.$apply();
                    }

                }

                $scope.markOrderReceived = function(orderId) {

                    socket.send("release_payment", {
                        orderId: orderId
                    })

                    scope.modalOrder.state = 'Completed';
                    scope.queryMyOrder(0);

                    if (!$scope.$$phase) {
                        $scope.$apply();
                    }

                }

                $scope.ok = function() {
                    $modalInstance.close();
                };

                $scope.cancel = function() {
                    $modalInstance.dismiss('cancel');
                };
            };

        }
]);

/**
 * User controller.
 *
 * @desc This controller is the user controller.
 * @param {!angular.Scope} $scope
 * @constructor
 */
obControllers
    .controller('User', ['$scope', '$interval', '$routeParams', '$location',
        function($scope, $interval, $routeParams, $location) {

            $scope.page_loading = true;
            $scope.path = $location.path();
            $scope.$emit('sidebar', true);
            $scope.guid = $routeParams.userId;

            /**
             * Open Websocket and then establish message handlers
             * @msg - message from websocket to pass on to handler
             */
            var socket = new Connection(function(msg) {

                var handlers = {
                    'load_page': function(msg) { $scope.load_page(msg) },
                    'store_contracts': function(msg) { $scope.parse_store_listings(msg) },
                    'store_contract': function(msg) { $scope.parse_store_contract(msg) },
                    'page': function(msg) { $scope.parse_page(msg) },
                    'store_products': function(msg) { $scope.parse_store_products(msg) },
                    'new_listing': function(msg) { $scope.parse_new_listing(msg) }
                }

                if(handlers[msg.type]) {
                    handlers[msg.type](msg);
                }

            })

            $scope.load_page = function(msg) {
                console.log($scope.path)

                switch($scope.path) {

                    case "/user/"+$scope.guid+"/products":
                        $scope.queryShop($scope.guid);
                        $scope.storeProductsPanel = true;
                        $scope.showStorePanel('storeProducts');
                        break;
                    case "/user/"+$scope.guid+"/services":
                        $scope.queryShop($scope.guid);
                        $scope.storeServicesPanel = true;
                        $scope.showStorePanel('storeServices');
                        break;
                    default:
                        $scope.queryShop($scope.guid)
                        $scope.showStorePanel('storeInfo');
                }


            }

            /**
             * Query the network for a merchant and then
             * show the page
             * @guid - GUID of page to load
             */
            $scope.queryShop = function(guid) {

                $scope.awaitingShop = guid;
                console.log('Querying for shop: ', guid);

                var query = {
                    'type': 'query_page',
                    'findGUID': guid
                }

                $scope.page = null
                socket.send('query_page', query)

            }

            $scope.parse_page = function(msg) {

                $scope.page_loading = null
                console.log('Received a page for: ', msg)
                console.log('Waiting for: ' + $scope.awaitingShop)

                if (msg.senderGUID != $scope.awaitingShop)
                    return
                if (!$scope.reviews.hasOwnProperty(msg.pubkey)) {
                    $scope.reviews[msg.pubkey] = []
                }

                console.log($scope.settings);
                $.each($scope.settings.notaries, function(idx, val) {
                    if (val.guid == msg.senderGUID) {
                       msg.isTrustedNotary = true;
                    }
                });

                if (!$scope.dashboard) {
                    $scope.currentReviews = $scope.reviews[msg.pubkey]
                    $scope.page = msg

                    // Write in store content into the HTML
                    var contentDiv = document.getElementById('page-content')
                    contentDiv.innerHTML = msg.text;

                    if (!$scope.$$phase) {
                        $scope.$apply();
                    }
                }
            }

            // A listing has shown up from the network
            $scope.store_listings = [];
            $scope.parse_new_listing = function(msg) {
                console.log(msg.data);
                contract_data = msg.data;
                contract_data.key = msg.key;
                contract_data.rawContract = msg.rawContract;
                contract_data.nickname = msg.nickname;
                $scope.store_listings.push(contract_data)
                $scope.store_listings = jQuery.unique($scope.store_listings);
                $.each($scope.store_listings, function(index, contract) {
                    if (jQuery.isEmptyObject(contract.Contract.item_images)) {
                        console.log('empty object');
                        contract.Contract.item_images = "img/no-photo.png";
                    }
                });
                $('#listing-loader').hide();
                console.log('New Listing', $scope.store_listings)
                if (!$scope.$$phase) {
                    $scope.$apply();
                }
            }

            $scope.parse_store_contract = function(msg) {

                contract = msg.contract
                console.log(contract)

                $scope.store_listings.push(contract)

                $scope.store_listings = jQuery.unique($scope.store_listings);
                $.each($scope.store_listings, function(index, contract) {
                    if (jQuery.isEmptyObject(contract.contract_body.Contract.item_images)) {
                        contract.contract_body.Contract.item_images = "img/no-photo.png";
                    }
                });


                $('#listing-loader').hide();
                console.log('New Listing', $scope.store_listings)
                if (!$scope.$$phase) {
                    $scope.$apply();
                }
            }

            $scope.parse_store_listings = function(msg) {

                contracts = msg.products

                $scope.store_listings = []
                $.each(contracts, function(key, value) {
                    console.log('value', value)
                    $scope.store_listings.push(value.contract_body)
                });

                //$scope.store_listings = jQuery.unique($scope.store_listings);
                $.each($scope.store_listings, function(index, contract) {
                    if (jQuery.isEmptyObject(contract.Contract.item_images)) {
                        contract.Contract.item_images = "img/no-photo.png";
                    }
                });


                $('#listing-loader').hide();
                console.log('New Listing', $scope.store_listings)
                if (!$scope.$$phase) {
                    $scope.$apply();
                }
            }

            $scope.store_products = {};
            $scope.parse_store_products = function(msg) {

                console.log(msg)
                $scope.store_products = msg.products;


                if (!$scope.$$phase) {
                    $scope.$apply();
                }
                // $scope.store_products.forEach(function(product) {
                //   console.log(product);
                //
                // })

            }
            $scope.parse_listing_results = function(msg) {
                $scope.store_products = msg.contracts;
                if (!$scope.$$phase) {
                    $scope.$apply();
                }
            }

            function resetStorePanels() {
                $scope.storeInfoPanel = false;
                $scope.storeProductsPanel = false;
                $scope.storeReviewsPanel = false;
                $scope.storeOrderHistoryPanel = false;
                $scope.storeServicesPanel = false;
            }

            $scope.showStorePanel = function(panelName) {

                resetStorePanels();
                $scope.dashboard = false;

                switch (panelName) {
                    case 'storeInfo':
                        $scope.storeInfoPanel = true;
                        break;
                    case 'storeProducts':
                        $('#listing-loader').show();
                        $scope.store_listings = [];
                        $scope.queryStoreProducts($scope.guid);
                        $scope.getNotaries();
                        break;
                    case 'storeOrders':
                        //$scope.storeOrdersPanel = true;
                        break;
                    case 'storeReviews':
                        $scope.storeReviewsPanel = true;
                        break;
                    case 'storeServices':
                        $scope.storeServicesPanel = true;
                        break;

                }
                if (!$scope.$$phase) {
                    $scope.$apply();
                }
            }

            // Query for product listings from this store
            $scope.queryStoreProducts = function(storeID) {

                console.log('Querying for contracts in store: ' + storeID);
                $scope.storeProductsPanel = true;
                var query = {
                    'type': 'query_store_products',
                    'key': storeID
                }
                socket.send('query_store_products', query);

            }

            $scope.addNotary = function(guid, nickname) {

                //if(notaryGUID.length != 40 || !notaryGUID.match(/^[0-9a-z]+$/)) {
                //    alert('Incorrect format for GUID');
                //    return;
                //}
                $scope.page.isTrustedNotary = true

                socket.send('add_trusted_notary', { 'type': 'add_trusted_notary',
                    'guid': guid,
                    'nickname': nickname
                    }
                );

                Notifier.success('Success', 'Notary added successfully.');

            }

            $scope.BuyItemCtrl = function($scope, $modal, $log) {

                $scope.open = function(size, myself, merchantPubkey, productTitle, productPrice, productDescription, productImageData, key, rawContract,
                    notaries, arbiters, btc_pubkey, guid) {

                    // Send socket a request for order info
                    //socket.send('query_order', { orderId: orderId } )

                    notaries = $scope.settings.notaries;


                    modalInstance = $modal.open({
                        templateUrl: 'buyItem.html',
                        controller: $scope.BuyItemInstanceCtrl,
                        resolve: {
                            merchantPubkey: function() {
                                return merchantPubkey
                            },
                            myself: function() {
                                return myself
                            },
                            productTitle: function() {
                                return productTitle
                            },
                            productPrice: function() {
                                return productPrice
                            },
                            productDescription: function() {
                                return productDescription
                            },
                            productImageData: function() {
                                return productImageData
                            },
                            key: function() {
                                return key
                            },
                            btc_pubkey: function() {
                                return btc_pubkey
                            },
                            rawContract: function() {
                                return rawContract
                            },
                            notaries: function() {
                                return notaries
                            },
                            arbiters: function() {
                                return arbiters
                            },
                            guid: function() {
                                return guid
                            },
                            scope: function() {
                                return $scope
                            }
                        },
                        size: size
                    });

                    modalInstance.result.then(function() {

                        $scope.showDashboardPanel('orders_purchases');

                        $('#pill-orders').addClass('active').siblings().removeClass('active').blur();
                        $("#orderSuccessAlert").alert();
                        window.setTimeout(function() {
                            $("#orderSuccessAlert").alert('close')
                        }, 5000);

                    }, function() {
                        $log.info('Modal dismissed at: ' + new Date());

                    });
                };
            };


            $scope.BuyItemInstanceCtrl = function($scope, $modalInstance, myself, merchantPubkey, productTitle, productPrice, productDescription, productImageData, key,
                rawContract,
                notaries,
                arbiters,
                btc_pubkey,
                guid,
                scope) {

                $scope.myself = myself;
                $scope.merchantPubkey = merchantPubkey;
                $scope.productTitle = productTitle;
                $scope.productPrice = productPrice;
                $scope.productDescription = productDescription;
                $scope.productImageData = productImageData;
                $scope.totalPrice = productPrice;
                $scope.productQuantity = 1;
                $scope.rawContract = rawContract;
                $scope.guid = guid;
                $scope.arbiters = arbiters;

                $scope.notaries = notaries

                $scope.key = key;

                $scope.update = function(user) {
                    console.log('Updated');
                };


                $scope.ok = function() {
                    $modalInstance.close();
                };

                $scope.cancel = function() {
                    $modalInstance.dismiss('cancel');
                };

                $scope.updateTotal = function() {
                    var newPrice = $('#itemQuantity').val() * $scope.productPrice;
                    newPrice = Math.round(newPrice * 100000) / 100000
                    $('#totalPrice').html(newPrice);
                }

                $scope.gotoStep2 = function() {
                    $scope.order.step2 = 1;
                    if (!$scope.$$phase) {
                        $scope.$apply();
                    }
                }

                $scope.gotoStep1 = function() {
                    $scope.order.step2 = '';
                    if (!$scope.$$phase) {
                        $scope.$apply();
                    }
                }

                $scope.order = {
                    message: '',
                    tx: '',
                    listingKey: key,
                    listingTotal: '',
                    productTotal: '',
                    productQuantity: 1,
                    rawContract: rawContract,
                    btc_pubkey: btc_pubkey
                }
                $scope.order.notary = ($scope.notaries.length > 0) ? $scope.notaries[0].guid : "";
                $scope.order.arbiter = $scope.arbiters[0];

                $scope.submitOrder = function() {

                    $scope.creatingOrder = false;
                    $scope.order.step2 = '';
                    $scope.order.step1 = '';
                    $scope.order.confirmation = true;

                    var newOrder = {
                        'message': $scope.order.message,
                        'state': 'new',
                        'buyer': $scope.myself.pubkey,
                        'seller': $scope.merchantPubkey,
                        'listingKey': $scope.key,
                        'orderTotal': $('#totalPrice').html(),
                        'rawContract': rawContract,
                        'notary': $scope.order.notary,
                        'btc_pubkey': $scope.order.btc_pubkey,
                        'arbiter': $scope.order.arbiter
                    }
                    console.log(newOrder);
                    socket.send('order', newOrder);
                    $scope.sentOrder = true;



                }

                $scope.closeConfirmation = function() {
                    $modalInstance.close();
                    window.location = '#/orders/purchases';
                }



            };

        }
]);

/**
 * Contracts controller.
 *
 * @desc This controller is the contracts controller.
 * @param {!angular.Scope} $scope
 * @constructor
 */
obControllers
    .controller('Contracts', ['$scope', '$interval', '$routeParams', '$location',
        function($scope, $interval, $routeParams, $location) {

            $scope.contractsPanel = true;
            $scope.path = $location.path();
            $scope.$emit('sidebar', false);


            /**
             * Open Websocket and then establish message handlers
             * @msg - message from websocket to pass on to handler
             */
            var socket = new Connection(function(msg) {

                var handlers = {
                    'load_page': function(msg) { $scope.load_page(msg) },
                    'contracts': function(msg) { $scope.parse_contracts(msg) }
                }

                if(handlers[msg.type]) {
                    handlers[msg.type](msg);
                }

            })

            $scope.load_page = function(msg) {
                console.log($scope.path)
                    console.log('test')
                    $scope.sidebar = false;
                    $scope.queryContracts();

            }

            $scope.queryContracts = function() {
                var query = { 'type': 'query_contracts' }
                socket.send('query_contracts', query)
            }

            $scope.removeContract = function(contract_id) {
                socket.send("remove_contract", {
                    "contract_id": contract_id
                });
                socket.send("query_contracts", {})
            }

            $scope.republishContracts = function() {
                socket.send("republish_contracts", {});
                socket.send("query_contracts", {})
            }

            $scope.ProductModal = function($scope, $modal, $log) {

                $scope.contracts_page_changed = function() {
                    console.log($scope.contracts_current_page)
                    var query = {
                        'page': $scope.contracts_current_page - 1
                    }
                    console.log(query)
                    socket.send('query_contracts', query)

                }

                $scope.open = function(size, backdrop) {

                    backdrop = backdrop ? backdrop : true;

                    var modalInstance = $modal.open({
                        templateUrl: 'addContract.html',
                        controller: ProductModalInstance,
                        size: size,
                        backdrop: backdrop,
                        resolve: {
                            contract: function() {
                                return {
                                    "contract": $scope.contract
                                };
                            }
                        }
                    });

                    modalInstance.result.then(function(selectedItem) {
                        $scope.selected = selectedItem;
                    }, function() {
                        $log.info('Product modal dismissed at: ' + new Date());
                    });

                }


            };

            var ProductModalInstance = function($scope, $modalInstance, contract) {

                $scope.contract = contract;
                $scope.contract.productQuantity = 1;
                $scope.contract.productCondition = 'New';
                $scope.contracts_current_page = 0;

                $scope.createContract = function() {

                    console.log($scope.contract);

                    if (contract.contract) {

                        // Imported JSON format contract
                        jsonContract = $scope.contract.rawText;
                        console.log(jsonContract);

                        socket.send("import_raw_contract", {
                            'contract': jsonContract
                        });

                    } else {

                        contract = {};
                        contract.Contract_Metadata = {
                            "OBCv": "0.1-alpha",
                            "category": "physical_goods",
                            "subcategory": "fixed_price",
                            "contract_nonce": "01",
                            "expiration": "2014-01-01 00:00:00"
                        }
                        contract.Seller = {
                            "seller_GUID": "",
                            "seller_BTC_uncompressed_pubkey": "",
                            "seller_PGP": ""
                        }
                        contract.Contract = {
                            "item_title": $scope.contract.productTitle,
                            "item_keywords": [],
                            "currency": "XBT",
                            "item_price": $scope.contract.productPrice,
                            "item_condition": $scope.contract.productCondition,
                            "item_quantity": $scope.contract.productQuantity,
                            "item_desc": $scope.contract.productDescription,
                            "item_images": {},
                            "item_delivery": {
                                "countries": "",
                                "region": "",
                                "est_delivery": "",
                                "shipping_price": $scope.contract.productShippingPrice
                            }
                        }

                        keywords = ($scope.contract.productKeywords) ? $scope.contract.productKeywords.split(',') : []
                        $.each(keywords, function(i, el) {
                            if ($.inArray(el.trim(), contract.Contract.item_keywords) === -1 && el.trim() != '') contract.Contract.item_keywords.push(el.trim());
                        });

                        var imgUpload = document.getElementById('inputProductImage').files[0];

                        if (imgUpload) {

                            if (imgUpload.type != '' && $.inArray(imgUpload.type, ['image/jpeg', 'image/gif', 'image/png']) != -1) {

                                var r = new FileReader();
                                r.onloadend = function(e) {
                                    var data = e.target.result;

                                    contract.Contract.item_images.image1 = imgUpload.result;

                                    console.log(contract);
                                    socket.send("create_contract", contract);
                                    Notifier.success('Success', 'Contract saved successfully.');
                                    socket.send("query_contracts", {})


                                }
                                r.readAsArrayBuffer(imgUpload);


                            } else {

                                console.log(contract);
                                socket.send("create_contract", contract);
                                Notifier.success('Success', 'Contract saved successfully.');
                                socket.send("query_contracts", {})


                            }

                        } else {
                            console.log(contract);
                            socket.send("create_contract", contract);

                            socket.send("query_contracts", {})

                        }
                    }
                    $modalInstance.dismiss('cancel');
                }

                $scope.cancel = function() {
                    socket.send("query_contracts", {});
                    $modalInstance.dismiss('cancel');
                };

                $scope.toggleItemAdvanced = function() {
                    $scope.itemAdvancedDetails = ($scope.itemAdvancedDetails) ? 0 : 1;
                }
            };


        }
]);

/**
 * Search controller.
 *
 * @desc This controller is the search controller.
 * @param {!angular.Scope} $scope
 * @constructor
 */
obControllers
    .controller('Search', ['$scope', '$interval', '$routeParams', '$location',
        function($scope, $interval, $routeParams, $location) {

            $scope.searchPanel = true;
            $scope.path = $location.path();
            $scope.$emit('sidebar', false);

            /**
             * Open Websocket and then establish message handlers
             * @msg - message from websocket to pass on to handler
             */
            var socket = new Connection(function(msg) {

                var handlers = {
                    'load_page': function(msg) { $scope.load_page(msg) }
                }

                if(handlers[msg.type]) {
                    handlers[msg.type](msg);
                }

            })

            $scope.load_page = function(msg) {
                console.log($scope.path)
                $('#dashboard-container').removeClass('col-sm-8').addClass('col-sm-12')

            }

            $scope.search = ""
            $scope.searchNetwork = function() {
                var query = {
                    'type': 'search',
                    'key': $scope.search
                };
                $scope.searching = $scope.search;
                $scope.search_results = [];
                $scope.awaitingShop = $scope.search;
                socket.send('search', query)
                $scope.search = ""
                $scope.showDashboardPanel('search');
            }
    }
]);

/**
 * Settings controller.
 *
 * @desc This controller is the settings controller.
 * @param {!angular.Scope} $scope
 * @constructor
 */
obControllers
    .controller('Settings', ['$scope', '$interval', '$routeParams', '$location',
        function($scope, $interval, $routeParams, $location) {

            $scope.settingsPanel = true;
            $scope.path = $location.path();
            $('#keys-form').siblings().hide();
            $scope.$emit('sidebar', false);

<<<<<<< HEAD


=======
>>>>>>> 63a39670
            /**
             * (These are response handlers when the server talks back to the websocket)
             * Open Websocket and then establish message handlers
             * @msg - message from websocket to pass on to handler
             */
            var socket = new Connection(function(msg) {

                var handlers = {
                    'load_page': function(msg) { $scope.load_page(msg) },
                    'settings_notaries': function(msg) { $scope.parse_notaries(msg) },
                    'create_backup_result' : function(msg) { $scope.onCreateBackupResult(msg) },
                }

            	//TODO: security hole fix: forbid remote ips from invoking this or else they can fill disk.
                //probably socket, knows about the remote client ip and we can make this question in this if before calling any handler.
                if(handlers[msg.type]) {
                    handlers[msg.type](msg);
                }
            })

            $scope.load_page = function(msg) {
                console.log($scope.path)
                $('#dashboard-container').removeClass('col-sm-8').addClass('col-sm-12')

                switch($scope.path) {
                    case "/settings/keys":
                        $('#keys-form').show();
                        $('#keys-form').siblings().hide();
                        $('#settings-keys').addClass('active');
                        break;
                    case "/settings/communication":
                        $('#communication-form').show();
                        $('#communication-form').siblings().hide();
                        $('#settings-communication').addClass('active');
                        break;
                    case "/settings/arbiter":
                        $('#arbiter-form').show();
                        $('#arbiter-form').siblings().hide();
                        $('#settings-arbiter').addClass('active');
                        break;
                    case "/settings/notary":
                        $('#notary-form').show();
                        $('#notary-form').siblings().hide();
                        $('#settings-notary').addClass('active');
                        $scope.getNotaries()
                        break;
                    case "/settings/advanced":
                        $('#advanced-form').show();
                        $('#advanced-form').siblings().hide();
                        $('#settings-advanced').addClass('active');
                        break;
                    case "/settings/backup":
                    	$('#backup-form').show()
                    	$('#backup-form').siblings().hide()
                    	$('#settings-backup').addClass('active');
                    	break;
                    default:
                        $('#profile-form').show();
                        $('#profile-form').siblings().hide();
                        $('#settings-storeinfo').addClass('active');
                        break;
                }

            }


            $scope.addNotary = function(notary) {

                notaryGUID = (notary != '') ? notary : $scope.newNotary;
                $scope.newNotary = '';

                if(notaryGUID.length != 40 || !notaryGUID.match(/^[0-9a-z]+$/)) {
                    alert('Incorrect format for GUID');
                    return;
                }

                socket.send('add_trusted_notary', { 'type': 'add_trusted_notary',
                    'guid': notaryGUID,
                    'nickname': ''
                    }
                );

                Notifier.success('Success', 'Notary added successfully.');

                if (!$scope.$$phase) {
                    $scope.$apply();
                }

            }

            $scope.removeNotary = function(notaryGUID) {

                $('#notary_'+notaryGUID).parent().hide();
                socket.send('remove_trusted_notary', { 'type': 'remove_trusted_notary',
                    'guid': notaryGUID
                    }
                );

                Notifier.success('Success', 'Notary removed successfully.');

                $scope.getNotaries();

                if (!$scope.$$phase) {
                    $scope.$apply();
                }
            }

            $scope.getNotaries = function() {
                console.log('Getting notaries');
                socket.send('get_notaries', {});
            }

            $scope.generateNewSecret = function() {

                var query = {
                    'type': 'generate_secret'
                }
                console.log('Generating new secret key')
                socket.send('generate_secret', query)
                console.log($scope.myself.settings)

            }

            /**
             * Load notaries array into the GUI
             * @msg - Message from server
             */
            $scope.parse_notaries = function(msg) {
                $scope.trusted_notaries = msg.notaries
                console.log(msg.notaries)
                if (!$scope.$$phase) {
                    $scope.$apply();
                }
            }
            
            $scope.createBackup = function() {
            	socket.send('create_backup',{}) 
            }
            
            $scope.onCreateBackupResult = function(msg) {
            	if (msg.result) {
            		if (msg.result === 'success') {
            			Notifier.success('Success','The backup was created successfully at ' + msg.detail);
            		} else if (msg.result === 'failure') {
            			Notifier.error(msg.detail,'Couldn\'t create backup.');
            		}
            	}
            }
        }
]);

/**
 * Market controller.
 *
 * @desc This controller is the main controller for the market.
 * It contains all of the single page application logic.
 * @param {!angular.Scope} $scope
 * @constructor
 */
obControllers
    .controller('Market', ['$scope', '$interval', '$routeParams', '$location',
        function($scope, $interval, $routeParams, $location) {

            $scope.newuser = true                   // Should show welcome screen?
            $scope.page = false                     // Market page has been loaded
            $scope.dashboard = true                 // Show dashboard
            $scope.myInfoPanel = true               // Show information panel
            $scope.shouts = [];                     // Shout messages
            $scope.newShout = ""
            $scope.searching = ""
            $scope.currentReviews = []
            $scope.myOrders = []
            $scope.myReviews = []

            $scope.peers = [];
            $scope.reviews = {};
            $scope.awaitingShop = null;
            $scope.page_loading = null;

            $scope.$emit('sidebar', true);

            /**
             * Open Websocket and then establish message handlers
             * @msg - message from websocket to pass on to handler
             */
            var socket = new Connection(function(msg) {

                var handlers = {
                    'peer': function(msg) { $scope.add_peer(msg) },
                    'peers': function(msg) { $scope.update_peers(msg) },
                    'peer_remove': function(msg) { $scope.remove_peer(msg) },
                    'myself': function(msg) { $scope.parse_myself(msg) },
                    'shout': function(msg) { $scope.parse_shout(msg) },
                    'log_output': function(msg) { $scope.parse_log_output(msg) },
                    'messages': function(msg) { $scope.parse_messages(msg) },
                    'notaries': function(msg) { $scope.parse_notaries(msg) },
                    'global_search_result': function(msg) { $scope.parse_search_result(msg) },
                    'reputation': function(msg) { $scope.parse_reputation(msg) },
                    'proto_response_pubkey': function(msg) { $scope.parse_response_pubkey(msg) },
                }

                if(handlers[msg.type]) {
                    handlers[msg.type](msg);
                }



            })

            // Listen for Sidebar mods
            $scope.$on('sidebar', function(event, visible) {
                console.log(visible);
                $scope.sidebar = visible
            });

            refresh_peers = function() {
                socket.send('peers', {})
            }

            //$interval(refresh_peers,60000,0,true)

            /**
             * Create a shout and send it to all connected peers
             * Display it in the interface
             */
            $scope.createShout = function() {
                // launch a shout
                console.log($scope)
                var newShout = {
                    'type': 'shout',
                    'text': $scope.newShout,
                    'pubkey': $scope.myself.pubkey,
                    'senderGUID': $scope.myself.guid
                }
                socket.send('shout', newShout)
                $scope.shouts.push(newShout)
                $scope.newShout = '';
            }

            // Toggle the sidebar hidden/shown
            $scope.toggleSidebar = function() {
                $scope.sidebar = ($scope.sidebar) ? false : true;
            }

            // Hide the sidebar
            $scope.hideSidebar = function() {
                $scope.sidebar = false;
            }

            // Show the sidebar
            $scope.showSidebar = function() {
                $scope.sidebar = true;
            }




            /**
             * [LEGACY] Adds review to a page
             * @pubkey -
             * @review -
             */
            var add_review_to_page = function(pubkey, review) {
                var found = false;

                console.log("Add review");

                if (!$scope.reviews.hasOwnProperty(pubkey)) {
                    $scope.reviews[pubkey] = []
                }
                $scope.reviews[pubkey].forEach(function(_review) {
                    if (_review.sig == review.sig && _review.subject == review.subject && _review.pubkey == review.pubkey) {
                        console.log("Found a review for this market")
                        found = true
                    }
                });
                if (!found) {
                    // check if the review is about me
                    if ($scope.myself.pubkey == review.subject) {
                        console.log("Found review for myself")
                        $scope.myReviews.push(review)
                    }
                    $scope.reviews[pubkey].push(review)
                }
                $scope.$apply();
                console.log($scope.reviews);
            }



            /**
             * Send log line to GUI
             * @msg - Message from server
             */
            $scope.parse_log_output = function(msg) {
                console.log(msg)
                $scope.log_output += msg.line

                if (!$scope.$$phase) {
                    $scope.$apply();
                }

            }

            /**
             * Load notaries array into the GUI
             * @msg - Message from server
             */
            $scope.parse_notaries = function(msg) {
                $scope.trusted_notaries = msg.notaries
                if (!$scope.$$phase) {
                    $scope.$apply();
                }
            }



            $scope.parse_welcome = function(msg) {

                console.log(msg)

            }

            $scope.getNumber = function(num) {
                return new Array(num);
            }

            $scope.orders_page_changed = function() {
                console.log($scope.orders_current_page)
                var query = {
                    'page': $scope.orders_current_page - 1,
                    'merchant': $scope.merchant
                }
                socket.send('query_orders', query)

            }

            $scope.parse_myorders = function(msg) {

                $scope.orders = msg['orders'];
                $scope.orders_total = msg['total'];
                $scope.orders_pages = msg['total'] % 10
                $scope.orders_current_page = msg['page'] + 1

                if (!$scope.$$phase) {
                    $scope.$apply();
                }

            }


            $scope.parse_contracts = function(msg) {

                console.log(msg);

                page = msg['page'];

                $scope.contracts = msg.contracts.contracts;

                $scope.total_contracts = msg.contracts.total_contracts;
                $scope.contracts_pages = $scope.total_contracts % 10
                console.log('contracts', $scope.total_contracts);
                $scope.contracts_current_page = (page > 0) ? page - 1 : 0;
                console.log($scope)

                for (var key in msg.contracts.contracts) {

                    var obj = msg.contracts.contracts[key];
                    for (var prop in obj) {
                        if (prop == 'item_images' && jQuery.isEmptyObject(msg.contracts.contracts[key].item_images)) {
                            msg.contracts.contracts[key].item_images = "img/no-photo.png";
                        }

                    }

                }

                $scope.contract2 = {};
                if (!$scope.$$phase) {
                    $scope.$apply();
                }

            }

            $scope.message = {};
            $scope.parse_messages = function(msg) {
                if (msg != null &&
                    msg.messages != null &&
                    msg.messages.messages != null &&
                    msg.messages.messages.inboxMessages != null) {

                    $scope.messages = msg.messages.messages.inboxMessages;

                    $scope.message = {};
                    if (!$scope.$$phase) {
                        $scope.$apply();
                    }
                }
            }

            $scope.parse_response_pubkey = function(msg) {
                var pubkey = msg.pubkey;
                var nickname = msg.nickname;
                $scope.peers.forEach(function(peer) {
                    if (peer.pubkey == pubkey) {
                        // this peer!!
                        peer.nickname = msg.nickname;
                        if ($scope.searching == msg.nickname) {
                            $scope.queryShop(peer)
                        }
                    }
                });
                if (!$scope.$$phase) {

                    $scope.$apply();
                }
            }

            // Peer information has arrived
            $scope.parse_reputation = function(msg) {

                console.log('Parsing reputation', msg.reviews)
                msg.reviews.forEach(function(review) {
                    add_review_to_page(review.subject, review);
                });
                if (!$scope.$$phase) {
                    $scope.$apply();
                }
            }

            $scope.add_peer = function(msg) {

                console.log('Add peer: ', msg);

                /* get index if peer is already known */
                var index = [-1].concat($scope.peers).reduce(
                    function(previousValue, currentValue, index, array) {
                        return currentValue.uri == msg.uri ? index : previousValue;
                    });

                if (index == -1) {
                    /* it is a new peer */
                    $scope.peers.push(msg);
                } else {
                    $scope.peers[index] = msg;
                }
                if (!$scope.$$phase) {
                    $scope.$apply();
                }
            }

            $scope.update_peers = function(msg) {

                console.log('Refresh peers: ', msg);

                $scope.peers = msg.peers;

                if (!$scope.$$phase) {
                    $scope.$apply();
                }
            }

            $scope.remove_peer = function(msg) {

                console.log('Remove peer: ', msg);

                $scope.peers = $scope.peers.filter(function(element) {
                    return element.uri != msg.uri;
                });

                if (!$scope.$$phase) {
                    $scope.$apply();
                }
            }

            $scope.review = {
                rating: 5,
                text: ""
            }
            $scope.addReview = function() {

                var query = {
                    'type': 'review',
                    'pubkey': $scope.page.pubkey,
                    'text': $scope.review.text,
                    'rating': parseInt($scope.review.rating)
                }
                socket.send('review', query)

                // store in appropriate format (its different than push format :P)
                add_review_to_page($scope.page.pubkey, {
                    type: 'review',
                    'pubkey': $scope.myself.pubkey,
                    'subject': $scope.page.pubkey,
                    'rating': query.rating,
                    text: query.text
                })

                $scope.review.rating = 5;
                $scope.review.text = '';
                $scope.showReviewForm = false;
            }

            // My information has arrived
            $scope.parse_myself = function(msg) {


                $scope.myself = msg;

                if (!$scope.$$phase) {
                    $scope.$apply();
                }


                // Settings
                $scope.settings = msg.settings
                console.log(msg.settings)

                //msg.reputation.forEach(function(review) {
                //   add_review_to_page($scope.myself.pubkey, review)
                //});

                msg.peers.forEach(function(peer) {
                    $scope.add_peer(peer)
                });


            }

            // A shout has arrived
            $scope.parse_shout = function(msg) {
                $scope.shouts.push(msg)
                console.log('Shout', $scope.shouts)
                if (!$scope.$$phase) {
                    $scope.$apply();
                }
            }

            $scope.search_results = [];
            $scope.parse_search_result = function(msg) {
                console.log(msg);
                contract_data = msg.data;
                contract_data.key = msg.key;
                contract_data.rawContract = msg.rawContract;
                contract_data.nickname = msg.nickname;
                $scope.search_results.push(contract_data)
                $scope.search_results = jQuery.unique($scope.search_results);
                $.each($scope.search_results, function(index, contract) {
                    if (jQuery.isEmptyObject(contract.Contract.item_images)) {
                        console.log('empty object');
                        contract.Contract.item_images = "img/no-photo.png";
                    }
                });

                console.log('Search Results', $scope.search_results)

                if (!$scope.$$phase) {
                    $scope.$apply();
                }
            }

            $scope.checkOrderCount = function() {
                socket.send('check_order_count', {});
            }

            $scope.settings = {
                email: '',
                PGPPubKey: '',
                bitmessage: '',
                pubkey: '',
                secret: '',
                nickname: '',
                welcome: '',
                trustedArbiters: {},
                trustedNotaries: {}
            }

            //TODO: This should probably be moved to the settings controllers.
            $scope.saveSettings = function(notify) {
                console.log($scope.settings)
                var query = {
                    'type': 'update_settings',
                    settings: $scope.settings
                }
                socket.send('update_settings', query);
                if (typeof notify === "undefined") {
                    Notifier.success('Success', 'Settings saved successfully.');
                }
            }
            
            // Create a new order and send to the network
            $scope.newOrder = {
                message: '',
                tx: '',
                listingKey: '',
                productTotal: ''
            }
            $scope.createOrder = function() {

                $scope.creatingOrder = false;

                var newOrder = {
                    'text': $scope.newOrder.message,
                    'state': 'new',
                    'buyer': $scope.myself.pubkey,
                    'seller': $scope.page.pubkey,
                    'listingKey': $scope.newOrder.pubkey
                }

                socket.send('order', newOrder);
                $scope.sentOrder = true;

                $scope.showDashboardPanel('orders');

                $('#pill-orders').addClass('active').siblings().removeClass('active').blur();
                $("#orderSuccessAlert").alert();
                window.setTimeout(function() {
                    $("#orderSuccessAlert").alert('close')
                }, 5000);

            }
            $scope.payOrder = function(order) {
                order.state = 'paid'
                order.tx = $scope.newOrder.tx;
                $scope.newOrder.tx = '';
                socket.send('order', order);
            }
            $scope.receiveOrder = function(order) {
                order.state = 'received'
                socket.send('order', order);
            }
            $scope.sendOrder = function(order) {
                order.state = 'Sent'
                socket.send('order', order);

                scope.queryMyOrder(0);

                if (!$scope.$$phase) {
                    $scope.$apply();
                }

            }

            $scope.cancelOrder = function(order) {
                order.state = 'cancelled'
                socket.send('order', order)
            }

            $scope.addArbiter = function(arbiter) {
                arbiterGUID = (arbiter != '') ? arbiter : $('#inputArbiterGUID').val();
                $('#inputArbiterGUID').val('');

                // TODO: Check for valid arbiter GUID
                //if(arbiterGUID.length != 38 || !arbiterGUID.match(/^[0-9a-zA-Z]+$/)) {
                //    alert('Incorrect format for GUID');
                //    return;
                //}

                if (!$scope.settings.trustedArbiters) {
                    $scope.settings.trustedArbiters = [];
                }
                $scope.settings.trustedArbiters.push(arbiterGUID);

                // Dedupe arbiter GUIDs
                var uniqueArbiters = [];
                $.each($scope.settings.trustedArbiters, function(i, el) {
                    if ($.inArray(el, uniqueArbiters) === -1) uniqueArbiters.push(el);
                });

                $scope.settings.trustedArbiters = uniqueArbiters;

                $scope.saveSettings(false);
                Notifier.success('Success', 'Arbiter added successfully.');
            }

            $scope.removeArbiter = function(arbiterGUID) {

                // Dedupe arbiter GUIDs
                var uniqueArbiters = $scope.settings.trustedArbiters;
                $.each($scope.settings.trustedArbiters, function(i, el) {
                    if (el == arbiterGUID) uniqueArbiters.splice(i, 1);
                });

                $scope.settings.trustedArbiters = uniqueArbiters;

                $scope.saveSettings(false);
                Notifier.success('Success', 'Arbiter removed successfully.');
            }

            $scope.compose_message = function(size, myself, address, subject) {
                $scope.$broadcast("compose_message", {
                    size: size,
                    myself: myself,
                    bm_address: address,
                    subject: subject
                });
            };

            $scope.clearDHTData = function() {
                socket.send('clear_dht_data', {});
                Notifier.success('Success', 'DHT cache cleared');
            }

            $scope.clearPeers = function() {
                socket.send('clear_peers_data', {});
                Notifier.success('Success', 'Peers table cleared');
            }



            function resetPanels() {
                $scope.messagesPanel = false;
                $scope.reviewsPanel = false;
                $scope.productCatalogPanel = false;
                $scope.settingsPanel = false;
                $scope.arbitrationPanel = false;
                $scope.ordersPanel = false;
                $scope.myInfoPanel = false;
                $scope.searchPanel = false;
            }

            $scope.showDashboardPanel = function(panelName) {

                resetPanels();

                if (panelName != 'myInfo') {
                    $scope.hideSidebar();
                    $('#dashboard-container').removeClass('col-sm-8').addClass('col-sm-12')
                } else {
                    $scope.showSidebar();
                    $('#dashboard-container').removeClass('col-sm-12').addClass('col-sm-8')
                }

                $scope.dashboard = true;
                $scope.page = false;

                switch (panelName) {
                    case 'messages':
                        $scope.queryMessages();
                        $scope.messagesPanel = true;
                        break;
                    case 'reviews':
                        $scope.reviewsPanel = true;
                        break;

                    case 'arbitration':
                        $scope.arbitrationPanel = true;
                        break;


                    case 'myInfo':
                        $scope.myInfoPanel = true;
                        break;

                }
            }




            $scope.getNotaries = function() {
                console.log('Getting notaries');
                socket.send('get_notaries', {});
            }


            $scope.go = function (url) {
              $location.path(url);
            }






            $scope.queryMessages = function() {
                // Query for messages
                var query = {
                    'type': 'query_messages'
                }
                console.log('querying messages')
                socket.send('query_messages', query)
                console.log($scope.myself.messages)

            }







            // Modal Code
            $scope.WelcomeModalCtrl = function($scope, $modal, $log, $rootScope) {

                // Listen for changes to settings and if welcome is empty then show the welcome modal
                $scope.$watch('settings', function () {
                    console.log('settings',$scope.settings)
                    if ($scope.settings.welcome == "enable") {
                        $scope.open('lg','static');
                    } else {
                        return;
                    }

                    /*Else process your data*/
                });

                $scope.open = function(size, backdrop, scope) {

                    backdrop = backdrop ? backdrop : true;

                    var modalInstance = $modal.open({
                        templateUrl: 'myModalContent.html',
                        controller: ModalInstanceCtrl,
                        size: size,
                        backdrop: backdrop,
                        resolve: {
                            settings: function() {
                                return $scope.settings;
                            }
                        }
                    });

                    modalInstance.result.then(function(selectedItem) {
                        $scope.selected = selectedItem;
                    }, function() {
                        $log.info('Modal dismissed at: ' + new Date());
                    });

                }

            };

            // Please note that $modalInstance represents a modal window (instance) dependency.
            // It is not the same as the $modal service used above.

            var ModalInstanceCtrl = function($scope, $modalInstance, settings) {

                $scope.settings = settings;
                // $scope.selected = {
                //   item: $scope.items[0]
                // };
                //

                $scope.welcome = settings.welcome;

                $scope.ok = function() {
                    socket.send('welcome_dismissed', {});
                    $modalInstance.dismiss('cancel');
                };

                $scope.cancel = function() {
                    $modalInstance.dismiss('cancel');
                };
            };










            $scope.ComposeMessageCtrl = function($scope, $modal, $log) {


                $scope.$on("compose_message", function(event, args) {
                    $scope.bm_address = args.bm_address;
                    $scope.size = args.size;
                    $scope.subject = args.subject;
                    $scope.myself = args.myself;

                    $scope.compose($scope.size, $scope.myself, $scope.bm_address, $scope.subject);
                });


                $scope.compose = function(size, myself, to_address, msg) {

                    composeModal = $modal.open({
                        templateUrl: 'composeMessage.html',
                        controller: $scope.ComposeMessageInstanceCtrl,
                        resolve: {
                            myself: function() {
                                return myself
                            },
                            to_address: function() {
                                return to_address
                            },
                            msg: function() {
                                return msg
                            },
                        },
                        size: size
                    });
                    afterFunc = function() {
                        $scope.showDashboardPanel('messages');
                    };
                    composeModal.result.then(afterFunc,
                        function() {
                            $log.info('Modal dismissed at: ' + new Date());
                        });
                };

                $scope.view = function(size, myself, my_address, msg) {
                    console.log(msg)
                    viewModal = $modal.open({
                        templateUrl: 'viewMessage.html',
                        controller: $scope.ViewMessageInstanceCtrl,
                        resolve: {
                            myself: function() {
                                return myself
                            },
                            my_address: function() {
                                return my_address
                            },
                            msg: function() {
                                return msg
                            },
                        },
                        size: size
                    });
                    afterFunc = function() {
                        $scope.showDashboardPanel('messages');
                    };
                    viewModal.result.then(afterFunc,
                        function() {
                            $log.info('Modal dismissed at: ' + new Date());
                        });
                };
            };

            $scope.ViewMessageInstanceCtrl = function($scope, $modalInstance, myself, my_address, msg) {
                $scope.myself = myself;
                $scope.my_address = my_address;
                $scope.msg = msg;

                // Fill in form if msg is passed - reply mode
                if (msg != null) {
                    $scope.toAddress = msg.fromAddress;
                    // Make sure subject start with RE:
                    var sj = msg.subject;
                    if (sj.match(/^RE:/) == null) {
                        sj = "RE: " + sj;
                    }
                    $scope.subject = sj;
                    // Quote message
                    quote_re = /^(.*?)/mg;
                    var quote_msg = msg.message.replace(quote_re, "> $1");
                    $scope.body = "\n" + quote_msg;
                }

                $scope.send = function() {
                    // Trigger validation flag.
                    $scope.submitted = true;

                    // If form is invalid, return and let AngularJS show validation errors.
                    if (composeForm.$invalid) {
                        return;
                    }

                    var query = {
                        'type': 'send_message',
                        'to': toAddress.value,
                        'subject': subject.value,
                        'body': body.value
                    }
                    console.log('sending message with subject ' + subject)
                    socket.send('send_message', query)

                    $modalInstance.close();
                };

                $scope.close = function() {
                    $modalInstance.dismiss('cancel');
                };
            };

            $scope.ComposeMessageInstanceCtrl = function($scope, $modalInstance, myself, to_address, msg) {

                $scope.myself = myself;
                $scope.to_address = to_address;
                $scope.msg = msg;

                // Fill in form if msg is passed - reply mode
                if (msg != null) {
                    $scope.toAddress = msg.fromAddress;
                    // Make sure subject start with RE:
                    var sj = msg.subject;
                    if (sj.match(/^RE:/) == null) {
                        sj = "RE: " + sj;
                    }
                    $scope.subject = sj;
                    // Quote message
                    quote_re = /^(.*?)/mg;
                    var quote_msg = msg.message.replace(quote_re, "> $1");
                    $scope.body = "\n" + quote_msg;
                }

                $scope.send = function() {
                    // Trigger validation flag.
                    $scope.submitted = true;

                    // If form is invalid, return and let AngularJS show validation errors.
                    if (composeForm.$invalid) {
                        return;
                    }

                    var query = {
                        'type': 'send_message',
                        'to': toAddress.value,
                        'subject': subject.value,
                        'body': body.value
                    }
                    console.log('sending message with subject ' + subject)
                    socket.send('send_message', query)

                    $modalInstance.close();
                };

                $scope.cancel = function() {
                    $modalInstance.dismiss('cancel');
                };
            };

        }
    ])<|MERGE_RESOLUTION|>--- conflicted
+++ resolved
@@ -983,11 +983,6 @@
             $('#keys-form').siblings().hide();
             $scope.$emit('sidebar', false);
 
-<<<<<<< HEAD
-
-
-=======
->>>>>>> 63a39670
             /**
              * (These are response handlers when the server talks back to the websocket)
              * Open Websocket and then establish message handlers
