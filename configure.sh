#!/bin/bash

#
# configure.sh - Setup your OpenBazaar development environment in one step.
#
# If you are a Ubuntu or MacOSX user, you can try executing this script
# and you already checked out the OpenBazaar sourcecode from the git repository
# you can try configuring/installing OpenBazaar by simply executing this script
# instead of following the build instructions in the OpenBazaar Wiki
# https://github.com/OpenBazaar/OpenBazaar/wiki/Build-Instructions
#
# This script will only get better as its tested on more development environments
# if you can't modify it to make it better, please open an issue with a full
# error report at https://github.com/OpenBazaar/OpenBazaar/issues/new
#
#

#exit on error
set -e

function installMac {
  #is brew installed?
  which -s brew
  if [[ $? != 0 ]] ; then
    echo "installing brew..."
    ruby -e "$(curl -fsSL https://raw.github.com/Homebrew/homebrew/go/install)"
  else
    echo "updating, upgrading, checking brew..."
    brew update
    brew upgrade
    brew doctor
    brew prune
  fi

  #is gpg/sqlite3/python/wget installed?
  for dep in gpg sqlite3 python wget
  do
    which -s $dep
    if [[ $? != 0 ]] ; then
      brew install $dep
    fi
  done

  #more brew prerequisites
  brew install openssl zmq

  #python prerequisites
  #python may be owned by root, or it may be owned by the user
  PYTHON_OWNER=$(stat -n -f %u `which python`)
  if [ "$PYTHON_OWNER" == "0" ]; then
    #root owns python
    EASY_INSTALL="sudo easy_install"
    PIP="sudo pip"
  else
    EASY_INSTALL="easy_install"
    PIP="pip"
  fi

  #setup pip
  which -s pip
  if [[ $? != 0 ]] ; then
    $EASY_INSTALL pip
  fi

  #setup virtualenv
  which -s virtualenv
  if [[ $? != 0 ]] ; then
    $PIP install virtualenv
  fi

  #create a virtualenv for OpenBazaar
  if [ ! -d "./env" ]; then
    virtualenv env
  fi

  # set compile flags for brew's openssl instead of using brew link --force
  export CFLAGS="-I$(brew --prefix openssl)/include"
  export LDFLAGS="-L$(brew --prefix openssl)/lib"

  #install python deps inside our virtualenv
  ./env/bin/pip install -r requirements.txt
  ./env/bin/pip install ./pysqlcipher

  doneMessage
}

function doneMessage {
echo ""
echo "OpenBazaar configuration finished."
echo "type './run.sh; tail -f logs/production.log' to start your OpenBazaar servent instance and monitor logging output."
echo ""
echo ""
echo ""
echo ""
}

function installUbuntu {
  sudo apt-get update
  sudo apt-get upgrade
  sudo apt-get install python-pip build-essential python-zmq rng-tools
  sudo apt-get install python-dev python-pip g++ libjpeg-dev zlib1g-dev sqlite3 openssl
  sudo apt-get install alien libssl-dev python-virtualenv

  if [ ! -d "./env" ]; then
    virtualenv env
  fi
  ./env/bin/pip install -r requirements.txt
  ./env/bin/pip install ./pysqlcipher

  doneMessage
}

function installArch {
  sudo pacman -Sy
  sudo pacman -S base-devel python2 python2-pip python2-pyzmq rng-tools
  sudo pacman -S gcc libjpeg zlib sqlite3 openssl
  sudo pip2 install -r requirements.txt
  pushd pysqlcipher
  sudo python2.7 setup.py install
  popd
  doneMessage
}

if [[ $OSTYPE == darwin* ]] ; then
  installMac
elif [[ $OSTYPE == linux-gnu ]]; then
<<<<<<< HEAD
  if [ -f /etc/arch-release ]; then
    installArch
  else
    installUbuntu
  fi
fi
=======
  installUbuntu
fi
>>>>>>> 25ff1127
<|MERGE_RESOLUTION|>--- conflicted
+++ resolved
@@ -124,14 +124,9 @@
 if [[ $OSTYPE == darwin* ]] ; then
   installMac
 elif [[ $OSTYPE == linux-gnu ]]; then
-<<<<<<< HEAD
   if [ -f /etc/arch-release ]; then
     installArch
   else
     installUbuntu
   fi
-fi
-=======
-  installUbuntu
-fi
->>>>>>> 25ff1127
+fi